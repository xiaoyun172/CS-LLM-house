// React组件导入
import { Provider } from 'react-redux';
import { PersistGate } from 'redux-persist/integration/react';
import { CssBaseline, ThemeProvider, createTheme } from '@mui/material';
import { useEffect, useState, memo, useMemo } from 'react';
import { HashRouter } from 'react-router-dom';
import AppRouter from './routes';
import store, { persistor } from './shared/store';
import LoggerService from './shared/services/LoggerService';
import ExitConfirmDialog from './components/ExitConfirmDialog';
import BackButtonHandler from './components/BackButtonHandler';
import UpdateNoticeDialog from './components/UpdateNoticeDialog';
import AppInitializer from './components/AppInitializer';
import { App as CapApp } from '@capacitor/app';
import { statusBarService } from './shared/services/StatusBarService';
import { safeAreaService } from './shared/services/SafeAreaService';
import { loadTopicMessagesThunk } from './shared/store/slices/newMessagesSlice';
import { initGroups } from './shared/store/slices/groupsSlice';
import { useSelector } from 'react-redux';
import { useAppSelector } from './shared/store';
import { DataManager } from './shared/services';
import { DataRepairService } from './shared/services/DataRepairService';
import { DatabaseCleanupService } from './shared/services/DatabaseCleanupService';
import { dexieStorage } from './shared/services/DexieStorageService';
import { SnackbarProvider } from 'notistack';
import KnowledgeProvider from './components/KnowledgeManagement/KnowledgeProvider';

import { Dialog, DialogTitle, DialogContent, DialogContentText, DialogActions, Button } from '@mui/material';

// 初始化日志拦截器
LoggerService.log('INFO', '应用初始化');

// 使用memo优化ExitConfirmDialog
const MemoizedExitConfirmDialog = memo(ExitConfirmDialog);

// 创建一个内部组件，它在Provider内部使用Redux
const AppContent = () => {
  // 应用初始化状态
  const [appInitialized, setAppInitialized] = useState(false);
  const [mode, setMode] = useState<'light' | 'dark'>('light');
  const [showResetNotice, setShowResetNotice] = useState(false);

  // 从Redux状态获取主题设置 - 现在在Provider内部安全使用
  const themePreference = useSelector((state: any) => state.settings.theme);

  // 监听主题变化
  useEffect(() => {
    // 如果是system，检测系统主题
    if (themePreference === 'system') {
      const isDarkMode = window.matchMedia('(prefers-color-scheme: dark)').matches;
      setMode(isDarkMode ? 'dark' : 'light');

      // 监听系统主题变化
      const mediaQuery = window.matchMedia('(prefers-color-scheme: dark)');
      const handler = (e: MediaQueryListEvent) => setMode(e.matches ? 'dark' : 'light');
      mediaQuery.addEventListener('change', handler);

      return () => mediaQuery.removeEventListener('change', handler);
    } else {
      // 直接使用用户设置的主题
      setMode(themePreference as 'light' | 'dark');
    }
  }, [themePreference]);

  // 获取字体大小设置
  const fontSize = useAppSelector((state) => state.settings.fontSize);

  // 根据当前模式和字体大小创建主题
  const theme = useMemo(() => {
    // 计算字体大小比例
    const fontScale = fontSize / 16; // 16px为基准

    return createTheme({
      palette: {
        mode,
        primary: {
          main: '#64748B', // 柔和的灰蓝色
          light: '#94A3B8',
          dark: '#475569',
        },
        secondary: {
          main: '#10B981', // 保留绿色作为辅助色
          light: '#6EE7B7',
          dark: '#047857',
        },
        background: {
          default: mode === 'light' ? '#F8FAFC' : '#1a1a1a', // 深色更新为更暗的背景色
          paper: mode === 'light' ? '#FFFFFF' : '#232323', // 深色卡片背景更新
        },
        text: {
          primary: mode === 'light' ? '#1E293B' : '#e8e8e8', // 深色模式文字更亮一些
          secondary: mode === 'light' ? '#64748B' : '#a0a0a0', // 次要文字颜色
        },
        divider: mode === 'light' ? 'rgba(0, 0, 0, 0.12)' : 'rgba(255, 255, 255, 0.12)', // 分割线颜色
        error: {
          main: '#EF4444',
        },
        warning: {
          main: '#F59E0B',
        },
        info: {
          main: '#38BDF8',
        },
        success: {
          main: '#10B981',
        },
        action: {
          // 深色模式交互颜色
          active: mode === 'light' ? 'rgba(0, 0, 0, 0.54)' : 'rgba(255, 255, 255, 0.8)',
          hover: mode === 'light' ? 'rgba(0, 0, 0, 0.04)' : 'rgba(255, 255, 255, 0.08)',
          selected: mode === 'light' ? 'rgba(0, 0, 0, 0.08)' : 'rgba(255, 255, 255, 0.16)',
          disabled: mode === 'light' ? 'rgba(0, 0, 0, 0.26)' : 'rgba(255, 255, 255, 0.3)',
          disabledBackground: mode === 'light' ? 'rgba(0, 0, 0, 0.12)' : 'rgba(255, 255, 255, 0.12)',
        }
      },
      typography: {
        fontFamily: '"Inter", "Noto Sans SC", system-ui, -apple-system, sans-serif',
        fontSize: fontSize, // 使用全局字体大小设置
        h1: {
          fontWeight: 700,
          fontSize: `${2.5 * fontScale}rem`, // 动态调整标题字体大小
        },
        h2: {
          fontWeight: 700,
          fontSize: `${2 * fontScale}rem`,
        },
        h3: {
          fontWeight: 600,
          fontSize: `${1.75 * fontScale}rem`,
        },
        h4: {
          fontWeight: 600,
          fontSize: `${1.5 * fontScale}rem`,
        },
        h5: {
          fontWeight: 600,
          fontSize: `${1.25 * fontScale}rem`,
        },
        h6: {
          fontWeight: 600,
          fontSize: `${1.125 * fontScale}rem`,
        },
        body1: {
          fontSize: `${1 * fontScale}rem`,
        },
        body2: {
          fontSize: `${0.875 * fontScale}rem`,
        },
        button: {
          fontWeight: 600,
          fontSize: `${0.875 * fontScale}rem`,
        },
        caption: {
          fontSize: `${0.75 * fontScale}rem`,
        },
        overline: {
          fontSize: `${0.75 * fontScale}rem`,
        },
      },
    shape: {
      borderRadius: 8,
    },
    shadows: [
      'none',
      mode === 'light'
        ? '0 1px 2px rgba(0, 0, 0, 0.05)'
        : '0 1px 2px rgba(255, 255, 255, 0.05)',
      mode === 'light'
        ? '0 1px 3px rgba(0, 0, 0, 0.1), 0 1px 2px rgba(0, 0, 0, 0.06)'
        : '0 1px 3px rgba(0, 0, 0, 0.2), 0 1px 2px rgba(0, 0, 0, 0.1)',
      mode === 'light'
        ? '0 4px 6px -1px rgba(0, 0, 0, 0.1), 0 2px 4px -1px rgba(0, 0, 0, 0.06)'
        : '0 4px 6px -1px rgba(0, 0, 0, 0.2), 0 2px 4px -1px rgba(0, 0, 0, 0.1)',
      mode === 'light'
        ? '0 10px 15px -3px rgba(0, 0, 0, 0.1), 0 4px 6px -2px rgba(0, 0, 0, 0.05)'
        : '0 10px 15px -3px rgba(0, 0, 0, 0.2), 0 4px 6px -2px rgba(0, 0, 0, 0.1)',
      mode === 'light'
        ? '0 20px 25px -5px rgba(0, 0, 0, 0.1), 0 10px 10px -5px rgba(0, 0, 0, 0.04)'
        : '0 20px 25px -5px rgba(0, 0, 0, 0.2), 0 10px 10px -5px rgba(0, 0, 0, 0.1)',
      '0px 3px 5px -1px rgba(0,0,0,0.2),0px 6px 10px 0px rgba(0,0,0,0.14),0px 1px 18px 0px rgba(0,0,0,0.12)',
      '0px 4px 5px -2px rgba(0,0,0,0.2),0px 7px 10px 1px rgba(0,0,0,0.14),0px 2px 16px 1px rgba(0,0,0,0.12)',
      '0px 5px 5px -3px rgba(0,0,0,0.2),0px 8px 10px 1px rgba(0,0,0,0.14),0px 3px 14px 2px rgba(0,0,0,0.12)',
      '0px 5px 6px -3px rgba(0,0,0,0.2),0px 9px 12px 1px rgba(0,0,0,0.14),0px 3px 16px 2px rgba(0,0,0,0.12)',
      '0px 6px 6px -3px rgba(0,0,0,0.2),0px 10px 14px 1px rgba(0,0,0,0.14),0px 4px 18px 3px rgba(0,0,0,0.12)',
      '0px 6px 7px -4px rgba(0,0,0,0.2),0px 11px 15px 1px rgba(0,0,0,0.14),0px 4px 20px 3px rgba(0,0,0,0.12)',
      '0px 7px 8px -4px rgba(0,0,0,0.2),0px 12px 17px 2px rgba(0,0,0,0.14),0px 5px 22px 4px rgba(0,0,0,0.12)',
      '0px 7px 8px -4px rgba(0,0,0,0.2),0px 13px 19px 2px rgba(0,0,0,0.14),0px 5px 24px 4px rgba(0,0,0,0.12)',
      '0px 7px 9px -4px rgba(0,0,0,0.2),0px 14px 21px 2px rgba(0,0,0,0.14),0px 5px 26px 4px rgba(0,0,0,0.12)',
      '0px 8px 9px -5px rgba(0,0,0,0.2),0px 15px 22px 2px rgba(0,0,0,0.14),0px 6px 28px 5px rgba(0,0,0,0.12)',
      '0px 8px 10px -5px rgba(0,0,0,0.2),0px 16px 24px 2px rgba(0,0,0,0.14),0px 6px 30px 5px rgba(0,0,0,0.12)',
      '0px 8px 11px -5px rgba(0,0,0,0.2),0px 17px 26px 2px rgba(0,0,0,0.14),0px 6px 32px 5px rgba(0,0,0,0.12)',
      '0px 9px 11px -5px rgba(0,0,0,0.2),0px 18px 28px 2px rgba(0,0,0,0.14),0px 7px 34px 6px rgba(0,0,0,0.12)',
      '0px 9px 12px -6px rgba(0,0,0,0.2),0px 19px 29px 2px rgba(0,0,0,0.14),0px 7px 36px 6px rgba(0,0,0,0.12)',
      '0px 10px 13px -6px rgba(0,0,0,0.2),0px 20px 31px 3px rgba(0,0,0,0.14),0px 8px 38px 7px rgba(0,0,0,0.12)',
      '0px 10px 13px -6px rgba(0,0,0,0.2),0px 21px 33px 3px rgba(0,0,0,0.14),0px 8px 40px 7px rgba(0,0,0,0.12)',
      '0px 10px 14px -6px rgba(0,0,0,0.2),0px 22px 35px 3px rgba(0,0,0,0.14),0px 8px 42px 7px rgba(0,0,0,0.12)',
      '0px 11px 14px -7px rgba(0,0,0,0.2),0px 23px 36px 3px rgba(0,0,0,0.14),0px 9px 44px 8px rgba(0,0,0,0.12)',
      '0px 11px 15px -7px rgba(0,0,0,0.2),0px 24px 38px 3px rgba(0,0,0,0.14),0px 9px 46px 8px rgba(0,0,0,0.12)',
    ],
    components: {
      MuiPaper: {
        styleOverrides: {
          root: {
            backgroundImage: 'none',
          },
        },
      },
    },
  });
  }, [mode, fontSize]);

  // 记录应用启动日志
  useEffect(() => {
    console.info('[App] 应用已启动');

    // 声明清理函数变量
    let cleanup = () => {};

    // 初始化状态栏和安全区域
    const setupStatusBarAndSafeArea = async () => {
      try {
<<<<<<< HEAD
        // 检测是否为Web环境
        const isWeb = !window.Capacitor || window.Capacitor.platform === 'web';
        
        // 只在非Web环境下使用StatusBar插件
        if (isWeb) {
          console.log('[App] 在Web环境中跳过状态栏初始化');
          return;
        }
        
        // 设置状态栏不覆盖WebView
        await StatusBar.setOverlaysWebView({ overlay: false });

        // 根据当前主题设置状态栏样式
        if (mode === 'dark') {
          await StatusBar.setStyle({ style: Style.Dark });
          await StatusBar.setBackgroundColor({ color: '#232323' }); // 更新深色模式状态栏颜色
        } else {
          await StatusBar.setStyle({ style: Style.Dark }); // 仍然使用浅色图标，但背景色为浅色
          await StatusBar.setBackgroundColor({ color: '#475569' }); // 浅色模式状态栏
        }
=======
        // 先初始化安全区域服务
        await safeAreaService.initialize();
        console.log('[App] 安全区域服务初始化完成');
>>>>>>> c5f42cb6

        // 然后初始化状态栏
        await statusBarService.initialize(mode);
        console.log('[App] 状态栏服务初始化完成');
      } catch (error) {
        console.error('[App] 状态栏或安全区域初始化失败:', error);
      }
    };

    // 调用初始化
    setupStatusBarAndSafeArea();

    // 清理旧数据并准备新系统
    const prepareDatabase = async () => {
      try {
        if (DatabaseCleanupService.needsCleanup()) {
          console.log('[App] 检测到需要清理旧数据，准备迁移到块系统');
          await DatabaseCleanupService.cleanupDatabase();
          setShowResetNotice(true);
          console.log('[App] 数据清理完成，已准备好使用块系统');
        } else {
          console.log('[App] 已迁移到块系统，无需清理');
        }
      } catch (error) {
        console.error('[App] 数据库准备失败:', error);
      }
    };

    // 执行数据库准备
    prepareDatabase();

    // 检查并修复数据库版本
    DataManager.ensureDatabaseVersion()
      .then(result => {
        if (result.success) {
          console.log(`[App] 数据库版本检查: ${result.message}`);
          if (result.oldVersion && result.newVersion) {
            console.log(`[App] 数据库版本已从 v${result.oldVersion} 更新到 v${result.newVersion}`);
          }
        } else {
          console.error(`[App] 数据库版本检查失败: ${result.message}`);
        }
      })
      .catch(error => {
        console.error('[App] 数据库版本检查出错:', error);
      });

    // 执行统一数据修复
    const repairData = async () => {
      try {
        // 先检查数据一致性
        const hasIssues = await DataRepairService.checkDataConsistency();

        if (hasIssues) {
          console.log('[App] 检测到数据一致性问题，开始统一修复...');
          // 使用新的统一修复方法
          const result = await DataRepairService.repairAllData({
            fixAssistantTopicRelations: true,
            fixDuplicateMessages: true,
            fixOrphanTopics: true,
            migrateMessages: true
          });
          console.log(`[App] 统一数据修复完成:`, result);
        } else {
          console.log('[App] 数据一致性检查通过，无需修复');
        }
      } catch (error) {
        console.error('[App] 数据修复过程发生错误:', error);
      }
    };

    // 执行数据修复
    repairData();

    // 加载话题数据并修复重复话题 - 使用标记避免重复加载
    const hasLoadedTopics = sessionStorage.getItem('_topicsLoaded');

    // 始终加载分组数据，确保每次应用启动时都会加载
    console.log('[App] 加载分组数据');
    store.dispatch(initGroups());

    if (!hasLoadedTopics) {
      // 标记已加载话题，避免重复加载
      sessionStorage.setItem('_topicsLoaded', 'true');

      console.log('[App] 初始化时加载话题数据');
      // 使用新的异步加载方法 - 加载所有话题的消息
      const loadAllTopics = async () => {
        try {
          // 从数据库获取所有话题
          const topics = await dexieStorage.getAllTopics();
          // 为每个话题加载消息
          for (const topic of topics) {
            store.dispatch(loadTopicMessagesThunk(topic.id));
          }
        } catch (error) {
          console.error('[App] 加载话题消息失败:', error);
        }
      };

      loadAllTopics();

      // 工具块状态恢复已通过修复 TopicService.ts 中的状态保持逻辑解决
      console.log('[App] 工具块状态现在会正确保持，无需额外恢复');

      // 重复话题修复已整合到统一数据修复中，这里只是记录
      console.log('[App] 重复话题修复已整合到统一数据修复流程中');
    } else {
      console.log('[App] 话题已在本次会话中加载，跳过重复加载');
    }

    // 延迟非关键初始化逻辑
    const initTimer = setTimeout(() => {
      console.log('[App] 主题:', theme);
      console.log('[App] Redux Store已初始化');
      setAppInitialized(true);

      // 性能监控定时器已禁用

      cleanup = () => {
        clearTimeout(initTimer);
      };
    }, 100);

    // 禁用Capacitor的默认返回键行为
    const setupListener = async () => {
      try {
        await CapApp.addListener('backButton', () => {
          // 这里不做任何处理，让我们的BackButtonHandler组件来处理
          console.log('[App] 返回键被按下，由BackButtonHandler处理');
        });
      } catch (error) {
        console.error('[App] 设置返回键监听器失败:', error);
      }
    };

    setupListener();

    return () => {
      // 清理监听器
      const cleanupListeners = async () => {
        try {
          await CapApp.removeAllListeners();
          cleanup(); // 调用清理函数
        } catch (error) {
          console.error('[App] 清理监听器失败:', error);
        }
      };

      cleanupListeners();
    };
  }, [theme, mode]); // 只依赖主题变化

  // 监听主题变化并更新状态栏
  useEffect(() => {
    const updateStatusBarTheme = async () => {
      try {
        if (statusBarService.isReady()) {
          await statusBarService.updateTheme(mode);
        }
      } catch (error) {
        console.error('[App] 状态栏主题更新失败:', error);
      }
    };

    updateStatusBarTheme();
  }, [mode]); // 只在模式变化时更新状态栏

  return (
    <ThemeProvider theme={theme}>
      <CssBaseline />
      {/* 全局字体大小CSS变量 */}
      <style>
        {`
          :root {
            --global-font-size: ${fontSize}px;
            --global-font-scale: ${fontSize / 16};
          }

          /* 应用全局字体大小到常见元素 */
          body {
            font-size: var(--global-font-size) !important;
          }

          /* 聊天消息字体大小 */
          .message-content {
            font-size: var(--global-font-size) !important;
          }

          /* 代码块字体大小 */
          .code-block {
            font-size: calc(var(--global-font-size) * 0.875) !important;
          }

          /* 输入框字体大小 */
          .chat-input {
            font-size: var(--global-font-size) !important;
          }

          /* 按钮字体大小 */
          .MuiButton-root {
            font-size: calc(var(--global-font-size) * 0.875) !important;
          }

          /* 表单控件字体大小 */
          .MuiFormControl-root .MuiInputBase-input {
            font-size: var(--global-font-size) !important;
          }

          /* 菜单项字体大小 */
          .MuiMenuItem-root {
            font-size: var(--global-font-size) !important;
          }

          /* 工具提示字体大小 */
          .MuiTooltip-tooltip {
            font-size: calc(var(--global-font-size) * 0.75) !important;
          }
        `}
      </style>
      <SnackbarProvider
        maxSnack={3}
        autoHideDuration={3000}
        anchorOrigin={{ vertical: 'bottom', horizontal: 'right' }}
      >
        <HashRouter>
          {appInitialized ? (
            <>
              <AppInitializer />
              <AppRouter />
              <BackButtonHandler />
              <MemoizedExitConfirmDialog />
              <UpdateNoticeDialog />
            </>
          ) : (
            <div style={{
              display: 'flex',
              justifyContent: 'center',
              alignItems: 'center',
              height: '100vh',
              background: mode === 'light' ? '#F8FAFC' : '#1a1a1a'
            }}>
              <div style={{
                color: mode === 'light' ? '#64748B' : '#a0a0a0',
                fontWeight: 600,
                fontSize: '18px'
              }}>AetherLink 正在启动...</div>
            </div>
          )}
        </HashRouter>
      </SnackbarProvider>

      {/* 数据重置通知对话框 */}
      <Dialog
        open={showResetNotice}
        onClose={() => setShowResetNotice(false)}
        aria-labelledby="reset-dialog-title"
        aria-describedby="reset-dialog-description"
      >
        <DialogTitle id="reset-dialog-title">
          应用已升级
        </DialogTitle>
        <DialogContent>
          <DialogContentText id="reset-dialog-description">
            应用已升级到全新的消息系统，提供更好的性能和用户体验。为确保兼容性，您之前的聊天记录已重置。现在您可以开始使用全新的系统了！
          </DialogContentText>
        </DialogContent>
        <DialogActions>
          <Button onClick={() => setShowResetNotice(false)} color="primary" autoFocus>
            知道了
          </Button>
        </DialogActions>
      </Dialog>
    </ThemeProvider>
  );
};

// 主App组件 - 不再直接使用Redux，而是通过Provider包裹内部组件
function App() {
  return (
    <Provider store={store}>
      <PersistGate loading={null} persistor={persistor}>
        <KnowledgeProvider>
          <AppContent />
        </KnowledgeProvider>
      </PersistGate>
    </Provider>
  );
}

export default App;<|MERGE_RESOLUTION|>--- conflicted
+++ resolved
@@ -219,32 +219,9 @@
     // 初始化状态栏和安全区域
     const setupStatusBarAndSafeArea = async () => {
       try {
-<<<<<<< HEAD
-        // 检测是否为Web环境
-        const isWeb = !window.Capacitor || window.Capacitor.platform === 'web';
-        
-        // 只在非Web环境下使用StatusBar插件
-        if (isWeb) {
-          console.log('[App] 在Web环境中跳过状态栏初始化');
-          return;
-        }
-        
-        // 设置状态栏不覆盖WebView
-        await StatusBar.setOverlaysWebView({ overlay: false });
-
-        // 根据当前主题设置状态栏样式
-        if (mode === 'dark') {
-          await StatusBar.setStyle({ style: Style.Dark });
-          await StatusBar.setBackgroundColor({ color: '#232323' }); // 更新深色模式状态栏颜色
-        } else {
-          await StatusBar.setStyle({ style: Style.Dark }); // 仍然使用浅色图标，但背景色为浅色
-          await StatusBar.setBackgroundColor({ color: '#475569' }); // 浅色模式状态栏
-        }
-=======
         // 先初始化安全区域服务
         await safeAreaService.initialize();
         console.log('[App] 安全区域服务初始化完成');
->>>>>>> c5f42cb6
 
         // 然后初始化状态栏
         await statusBarService.initialize(mode);
