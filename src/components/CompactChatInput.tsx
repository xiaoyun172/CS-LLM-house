import React, { useState, useEffect } from 'react';
import { Box, IconButton, Typography, Collapse, Chip } from '@mui/material';
import MCPToolsButton from './chat/MCPToolsButton';
import WebSearchProviderSelector from './WebSearchProviderSelector';
import KnowledgeSelector from './chat/KnowledgeSelector';
import { useChatInputLogic } from '../shared/hooks/useChatInputLogic';
import { useFileUpload } from '../shared/hooks/useFileUpload';
import { useUrlScraper } from '../shared/hooks/useUrlScraper';
import { useInputStyles } from '../shared/hooks/useInputStyles';
import { useKnowledgeContext } from '../shared/hooks/useKnowledgeContext';
import { getBasicIcons, getExpandedIcons } from '../shared/config/inputIcons';

import AddIcon from '@mui/icons-material/Add';
import CloseIcon from '@mui/icons-material/Close';
import SendIcon from '@mui/icons-material/Send';
import StopIcon from '@mui/icons-material/Stop';
import AttachFileIcon from '@mui/icons-material/AttachFile';
import { useSelector } from 'react-redux';
import type { RootState } from '../shared/store';
<<<<<<< HEAD
import type { SiliconFlowImageFormat } from '../shared/types';
import { EventEmitter, EVENT_NAMES } from '../shared/services/EventService';
import { TopicService } from '../shared/services/TopicService';
import { newMessagesActions } from '../shared/store/slices/newMessagesSlice';
import type { ShortcutPhrase, PhraseInsertOptions } from '../shared/types/shortcutLanguage';
=======
import type { SiliconFlowImageFormat, ImageContent, FileContent } from '../shared/types';
import { dexieStorage } from '../shared/services/DexieStorageService';

>>>>>>> c5f42cb6

interface CompactChatInputProps {
  onSendMessage: (message: string, images?: SiliconFlowImageFormat[], toolsEnabled?: boolean, files?: any[]) => void;
  onSendMultiModelMessage?: (message: string, models: any[], images?: SiliconFlowImageFormat[], toolsEnabled?: boolean, files?: any[]) => void;
  isLoading?: boolean;
  allowConsecutiveMessages?: boolean;
  imageGenerationMode?: boolean;
  onSendImagePrompt?: (prompt: string) => void;
  webSearchActive?: boolean;
  onDetectUrl?: (url: string) => Promise<string>;
  onStopResponse?: () => void;
  isStreaming?: boolean;
  toolsEnabled?: boolean;
  availableModels?: any[];
  onClearTopic?: () => void;
  onNewTopic?: () => void;
  toggleImageGenerationMode?: () => void;
  toggleWebSearch?: () => void;
  toggleToolsEnabled?: () => void;
}

const CompactChatInput: React.FC<CompactChatInputProps> = ({
  onSendMessage,
  // onSendMultiModelMessage, // 暂时未使用
  isLoading = false,
  allowConsecutiveMessages = true,
  imageGenerationMode = false,
  onSendImagePrompt,
  webSearchActive = false,
  onDetectUrl,
  onStopResponse,
  isStreaming = false,
  toolsEnabled = true,
  // availableModels = [], // 暂时未使用
  onClearTopic,
  onNewTopic,
  toggleImageGenerationMode,
  toggleWebSearch,
  toggleToolsEnabled
}) => {
  const [expanded, setExpanded] = useState(false);
  const [showProviderSelector, setShowProviderSelector] = useState(false);
  const [showKnowledgeSelector, setShowKnowledgeSelector] = useState(false);
  const [inputHeight, setInputHeight] = useState(40); // 输入框容器高度
  const [isFullExpanded, setIsFullExpanded] = useState(false); // 是否全展开
  const [isActivated, setIsActivated] = useState(false); // 冷激活状态
  const [isIOS, setIsIOS] = useState(false); // 是否是iOS设备

  // 文件和图片上传相关状态
  const [images, setImages] = useState<ImageContent[]>([]);
  const [files, setFiles] = useState<FileContent[]>([]);
  const [uploadingMedia, setUploadingMedia] = useState(false);

  // 获取当前话题状态
  const currentTopicId = useSelector((state: RootState) => state.messages.currentTopicId);
  const [currentTopicState, setCurrentTopicState] = useState<any>(null);

  // 使用自定义hooks
  const { styles, isDarkMode, inputBoxStyle } = useInputStyles();
  const { hasKnowledgeContext, getKnowledgeContextSummary, clearStoredKnowledgeContext } = useKnowledgeContext();

  // URL解析功能
  const {
    detectedUrl,
    parsedContent,
    urlScraperStatus,
    scraperError,
    resetUrlScraper,
    detectUrlInMessage
  } = useUrlScraper({ onDetectUrl });

  // 文件上传功能
  const { handleImageUpload: uploadImages, handleFileUpload: uploadFiles } = useFileUpload({
    currentTopicState,
    setUploadingMedia
  });

  // 聊天输入逻辑
  const {
    message,
    textareaRef,
    canSendMessage,
    handleSubmit,
    handleKeyDown,
    handleChange
  } = useChatInputLogic({
    onSendMessage,
    onSendImagePrompt,
    isLoading,
    allowConsecutiveMessages,
    imageGenerationMode,
    toolsEnabled,
    parsedContent,
    images,
    files,
    setImages,
    setFiles,
    resetUrlScraper
  });

  // 当话题ID变化时，从数据库获取话题信息
  useEffect(() => {
    const loadTopic = async () => {
      if (!currentTopicId) return;

      try {
        const topic = await dexieStorage.getTopic(currentTopicId);
        if (topic) {
          setCurrentTopicState(topic);
        }
      } catch (error) {
        console.error('加载话题信息失败:', error);
      }
    };

    loadTopic();
  }, [currentTopicId]);

  // 检测iOS设备
  useEffect(() => {
    const isIOSDevice = /iPad|iPhone|iPod/.test(navigator.userAgent) || 
                       (navigator.platform === 'MacIntel' && navigator.maxTouchPoints > 1);
    setIsIOS(isIOSDevice);
  }, []);

  // 处理网络搜索按钮点击
  const handleWebSearchClick = () => {
    if (webSearchActive) {
      // 如果当前处于搜索模式，则关闭搜索
      toggleWebSearch?.();
    } else {
      // 如果当前不在搜索模式，显示提供商选择器
      setShowProviderSelector(true);
    }
  };

  // 处理提供商选择
  const handleProviderSelect = (providerId: string) => {
    if (providerId && toggleWebSearch) {
      // 选择了提供商，激活搜索模式
      toggleWebSearch();
    }
  };

  // 处理知识库按钮点击
  const handleKnowledgeClick = () => {
    setShowKnowledgeSelector(true);
  };

  // 处理知识库选择（风格：只选择，不搜索）
  const handleKnowledgeSelect = (knowledgeBase: any) => {
    console.log('选择了知识库:', knowledgeBase);

    // 存储选中的知识库信息，等待用户输入问题后再搜索
    window.sessionStorage.setItem('selectedKnowledgeBase', JSON.stringify({
      knowledgeBase: {
        id: knowledgeBase.id,
        name: knowledgeBase.name
      },
      isSelected: true,
      searchOnSend: true // 标记需要在发送时搜索
    }));

    console.log(`[知识库选择] 已选择知识库: ${knowledgeBase.name}，将在发送消息时自动搜索相关内容`);

    // 关闭知识库选择器
    setShowKnowledgeSelector(false);
  };

<<<<<<< HEAD
  // 快捷短语插入处理
  const handlePhraseInsert = (event: CustomEvent) => {
    console.log('[CompactChatInput] 收到phrase-insert事件:', event.detail);
    const { phrase, options } = event.detail as { phrase: ShortcutPhrase; options?: PhraseInsertOptions };

    if (!textareaRef.current) {
      console.log('[CompactChatInput] textareaRef.current为空');
      return;
    }

    const textarea = textareaRef.current;
    const currentValue = textarea.value;
    const cursorPosition = textarea.selectionStart || 0;

    let newValue = '';
    let newCursorPosition = cursorPosition;

    // 根据插入选项处理文本插入
    switch (options?.position) {
      case 'start':
        newValue = phrase.content + (options.addNewline ? '\n' : '') + currentValue;
        newCursorPosition = phrase.content.length + (options.addNewline ? 1 : 0);
        break;
      case 'end':
        newValue = currentValue + (options.addNewline ? '\n' : '') + phrase.content;
        newCursorPosition = newValue.length;
        break;
      case 'replace':
        newValue = phrase.content;
        newCursorPosition = phrase.content.length;
        break;
      case 'cursor':
      default:
        const beforeCursor = currentValue.substring(0, cursorPosition);
        const afterCursor = currentValue.substring(cursorPosition);
        newValue = beforeCursor + phrase.content + afterCursor;
        newCursorPosition = cursorPosition + phrase.content.length;
        break;
    }

    // 更新消息内容
    setMessage(newValue);

    // 设置光标位置
    setTimeout(() => {
      if (textarea) {
        textarea.focus();
        textarea.setSelectionRange(newCursorPosition, newCursorPosition);

        // 如果设置了自动发送
        if (options?.autoSend && newValue.trim()) {
          handleSubmit();
        }
      }
    }, 0);
  };

  // 自动调整文本框高度
=======
  // 自动调整文本框和容器高度
>>>>>>> c5f42cb6
  useEffect(() => {
    if (textareaRef.current) {
      // 冷激活状态下使用固定的小高度
      if (!isActivated && !message.trim()) {
        const coldHeight = 40; // 增加未激活状态下的高度到40px
        textareaRef.current.style.height = `${coldHeight}px`;
        setInputHeight(coldHeight + 16); // 容器高度
        return;
      }

      // 激活状态下的动态高度计算
      // 重置高度以获取真实的scrollHeight
      textareaRef.current.style.height = 'auto';

<<<<<<< HEAD
  // 添加快捷短语监听器
  useEffect(() => {
    const handlePhraseInsertEvent = (event: Event) => {
      handlePhraseInsert(event as CustomEvent);
    };

    // 监听全局快捷短语插入事件
    window.addEventListener('phrase-insert', handlePhraseInsertEvent);

    return () => {
      window.removeEventListener('phrase-insert', handlePhraseInsertEvent);
    };
  }, []);

  const handleChange = (e: React.ChangeEvent<HTMLTextAreaElement>) => {
    setMessage(e.target.value);
=======
      const scrollHeight = textareaRef.current.scrollHeight;
      const minHeight = 24; // 最小高度（单行）
      const maxHeight = isFullExpanded ? 200 : 120; // 最大高度，全展开时更高

      // 计算textarea的实际高度
      let textareaHeight = Math.max(minHeight, Math.min(scrollHeight, maxHeight));

      // 如果内容超出最大高度，保持最大高度并启用滚动
      if (scrollHeight > maxHeight) {
        textareaHeight = maxHeight;
      }

      textareaRef.current.style.height = `${textareaHeight}px`;

      // 计算容器高度（textarea高度 + padding）
      const containerHeight = textareaHeight + 16; // 8px上下padding
      setInputHeight(containerHeight);
    }
  }, [message, isFullExpanded, isActivated]);

  // 处理输入框激活
  const handleInputFocus = () => {
    setIsActivated(true);
    
    // iOS设备特殊处理
    if (isIOS && textareaRef.current) {
      // 延迟执行，确保输入法已弹出
      setTimeout(() => {
        // 滚动到输入框位置
        textareaRef.current?.scrollIntoView({ behavior: 'smooth', block: 'center' });
        
        // 额外处理：尝试滚动页面到底部
        window.scrollTo({
          top: document.body.scrollHeight,
          behavior: 'smooth'
        });
        
        // iOS特有：确保输入框在可视区域内
        const viewportHeight = window.innerHeight;
        const keyboardHeight = viewportHeight * 0.4; // 估计键盘高度约为视口的40%
        
        if (textareaRef.current) {
          const inputRect = textareaRef.current.getBoundingClientRect();
          const inputBottom = inputRect.bottom;
          
          // 如果输入框底部被键盘遮挡，则滚动页面
          if (inputBottom > viewportHeight - keyboardHeight) {
            const scrollAmount = inputBottom - (viewportHeight - keyboardHeight) + 20; // 额外20px空间
            window.scrollBy({
              top: scrollAmount,
              behavior: 'smooth'
            });
          }
        }
      }, 400); // 增加延迟时间，确保键盘完全弹出
    }
>>>>>>> c5f42cb6
  };

  // 处理输入框失活
  const handleInputBlur = () => {
    // 如果没有内容且不在加载状态，可以回到冷激活状态
    if (!message.trim() && !isLoading && !isStreaming) {
      setIsActivated(false);
    }
  };

  // 处理输入框点击（确保激活）
  const handleInputClick = () => {
    setIsActivated(true);
  };

  // 处理输入变化，包含URL检测
  const handleInputChange = (e: React.ChangeEvent<HTMLTextAreaElement>) => {
    handleChange(e);
    detectUrlInMessage(e.target.value);
    // 有内容时保持激活状态
    if (e.target.value.trim()) {
      setIsActivated(true);
    }
  };

  // 处理键盘事件，包含全展开功能
  const handleInputKeyDown = (e: React.KeyboardEvent<HTMLTextAreaElement>) => {
    handleKeyDown(e);
    // Ctrl/Cmd + Enter 切换全展开模式
    if (e.key === 'Enter' && (e.ctrlKey || e.metaKey)) {
      e.preventDefault();
      setIsFullExpanded(!isFullExpanded);
    }
  };



  // 处理图片上传
  const handleImageUpload = async (source: 'camera' | 'photos' = 'photos') => {
    try {
      const newImages = await uploadImages(source);
      setImages(prev => [...prev, ...newImages]);
    } catch (error) {
      console.error('图片上传失败:', error);
      alert('图片上传失败，请重试');
    }
  };

  // 处理文件上传
  const handleFileUpload = async () => {
    try {
      const newFiles = await uploadFiles();
      setFiles(prev => [...prev, ...newFiles]);
    } catch (error) {
      console.error('文件上传失败:', error);
      alert('文件上传失败，请重试');
    }
  };

  // 删除已选择的图片
  const handleRemoveImage = (index: number) => {
    setImages(prev => prev.filter((_, i) => i !== index));
  };

  // 删除已选择的文件
  const handleRemoveFile = (index: number) => {
    setFiles(prev => prev.filter((_, i) => i !== index));
  };

  // 使用配置文件获取图标
  const basicIcons = getBasicIcons({
    toolsEnabled,
    webSearchActive,
    imageGenerationMode,
    onNewTopic,
    onClearTopic,
    handleWebSearchClick,
    toggleImageGenerationMode
  });

  const expandedIcons = getExpandedIcons({
    toolsEnabled,
    uploadingMedia,
    toggleToolsEnabled,
    handleImageUpload,
    handleFileUpload,
    handleKnowledgeClick
  });

  return (
    <Box sx={{
      width: '100%',
      maxWidth: '800px',
      margin: '0 auto',
      // 添加全局滚动条样式
      '& textarea::-webkit-scrollbar': {
        width: '6px',
      },
      '& textarea::-webkit-scrollbar-track': {
        background: 'transparent',
      },
      '& textarea::-webkit-scrollbar-thumb': {
        background: isDarkMode ? '#555' : '#ccc',
        borderRadius: '3px',
      },
      '& textarea::-webkit-scrollbar-thumb:hover': {
        background: isDarkMode ? '#666' : '#999',
      },
      // 添加iOS设备上的特殊样式
      ...(isIOS ? {
        position: 'relative',
        zIndex: 1000, // 确保输入框在较高层级
        marginBottom: '34px', // 为iOS设备增加底部边距，避开底部返回横条
        paddingBottom: '10px' // 额外的内边距
      } : {})
    }}>
      {/* 知识库状态显示 */}
      {hasKnowledgeContext() && (
        <Box sx={{ mb: 1, px: 1 }}>
          <Chip
            label={`📚 ${getKnowledgeContextSummary()}`}
            onDelete={() => clearStoredKnowledgeContext()}
            size="small"
            color="primary"
            variant="outlined"
            sx={{
              fontSize: '0.75rem',
              height: 24,
              '& .MuiChip-label': {
                px: 1
              }
            }}
          />
        </Box>
      )}

      {/* 输入框区域 */}
      <Box
        sx={{
          display: 'flex',
          alignItems: 'flex-start', // 改为顶部对齐，适应多行文本
          background: isDarkMode ? '#2A2A2A' : '#FFFFFF', // 不透明背景
          border: styles.border,
          borderRadius: isActivated || expanded || message.trim().length > 0
            ? `${styles.borderRadius} ${styles.borderRadius} 0 0` // 激活时只有上边圆角
            : styles.borderRadius, // 冷激活时全圆角
          boxShadow: styles.boxShadow,
          padding: '8px 12px',
          marginBottom: '0', // 移除间距，让它们贴合
          borderBottom: isActivated || expanded || message.trim().length > 0 ? 'none' : styles.border, // 冷激活时保留底部边框
          minHeight: '40px', // 最小高度
          height: `${inputHeight}px`, // 动态高度
          transition: 'all 0.2s ease', // 平滑过渡
          cursor: !isActivated && !message.trim() ? 'pointer' : 'text', // 冷激活时显示指针
          '&:hover': !isActivated && !message.trim() ? {
            borderColor: isDarkMode ? '#555' : '#ddd',
            boxShadow: `0 2px 8px ${isDarkMode ? 'rgba(255,255,255,0.1)' : 'rgba(0,0,0,0.1)'}`,
          } : {}
        }}
        onClick={!isActivated ? handleInputClick : undefined} // 冷激活时整个区域可点击
      >
        <Box sx={{ flex: 1, marginRight: '8px', paddingTop: '4px' }}>
          <textarea
            ref={textareaRef}
            style={{
              width: '100%',
              border: 'none',
              outline: 'none',
              backgroundColor: 'transparent',
              resize: 'none',
              fontSize: '14px',
              lineHeight: '1.4',
              fontFamily: 'inherit',
              color: isDarkMode ? '#ffffff' : '#000000',
              minHeight: isActivated ? '24px' : '40px', // 冷激活时使用更高的最小高度
              overflow: isActivated ? 'auto' : 'hidden', // 冷激活时隐藏滚动条
              padding: '0',
              scrollbarWidth: 'thin', // Firefox
              scrollbarColor: isDarkMode ? '#555 transparent' : '#ccc transparent', // Firefox
              transition: 'all 0.2s ease', // 添加过渡动画
            }}
            placeholder={
              !isActivated
                ? "和ai助手说点什么..." // 冷激活状态的简化placeholder
                : imageGenerationMode
                  ? "输入图像生成提示词... (Ctrl+Enter 全展开)"
                  : webSearchActive
                    ? "输入网络搜索内容... (Ctrl+Enter 全展开)"
                    : "和ai助手说点什么... (Ctrl+Enter 全展开)"
            }
            value={message}
            onChange={handleInputChange}
            onKeyDown={handleInputKeyDown}
            onFocus={handleInputFocus}
            onBlur={handleInputBlur}
            onClick={handleInputClick}
            disabled={isLoading && !allowConsecutiveMessages}
          />
        </Box>

        {/* 发送按钮 */}
        <Box sx={{ paddingTop: '4px' }}>
          <IconButton
            onClick={isStreaming && onStopResponse ? onStopResponse : handleSubmit}
            disabled={!isStreaming && (!canSendMessage() || (isLoading && !allowConsecutiveMessages))}
            sx={{
              backgroundColor: isStreaming
                ? '#ff4d4f'
                : !canSendMessage() || (isLoading && !allowConsecutiveMessages)
                  ? 'rgba(0,0,0,0.1)'
                  : imageGenerationMode
                    ? '#9C27B0'
                    : webSearchActive
                      ? '#3b82f6'
                      : '#4CAF50',
              color: 'white',
              width: 32,
              height: 32,
              '&:hover': {
                backgroundColor: isStreaming
                  ? '#ff7875'
                  : !canSendMessage() || (isLoading && !allowConsecutiveMessages)
                    ? 'rgba(0,0,0,0.1)'
                    : imageGenerationMode
                      ? '#AB47BC'
                      : webSearchActive
                        ? '#1976d2'
                        : '#66BB6A',
              },
              '&:disabled': {
                backgroundColor: 'rgba(0,0,0,0.1)',
                color: 'rgba(0,0,0,0.3)'
              }
            }}
          >
            {isStreaming ? <StopIcon /> : <SendIcon />}
          </IconButton>
        </Box>
      </Box>

      {/* 文件预览和URL状态显示 */}
      {(images.length > 0 || files.length > 0 || urlScraperStatus !== 'idle') && (
        <Box
          sx={{
            padding: '8px 12px',
            background: isDarkMode ? '#2A2A2A' : '#FFFFFF',
            border: styles.border,
            borderTop: 'none',
            borderBottom: 'none',
            maxHeight: '120px',
            overflowY: 'auto'
          }}
        >
          {/* URL解析状态 */}
          {urlScraperStatus !== 'idle' && (
            <Box sx={{ mb: 1, p: 1, bgcolor: 'action.hover', borderRadius: 1 }}>
              <Typography variant="caption" sx={{ color: 'text.secondary' }}>
                {urlScraperStatus === 'parsing' && '正在解析网页...'}
                {urlScraperStatus === 'success' && `已解析: ${detectedUrl}`}
                {urlScraperStatus === 'error' && `解析失败: ${scraperError}`}
              </Typography>
              {urlScraperStatus !== 'parsing' && (
                <IconButton
                  size="small"
                  onClick={resetUrlScraper}
                  sx={{ ml: 1, p: 0.5 }}
                >
                  <CloseIcon sx={{ fontSize: 12 }} />
                </IconButton>
              )}
            </Box>
          )}

          {/* 图片预览 */}
          {images.length > 0 && (
            <Box sx={{ mb: 1 }}>
              <Typography variant="caption" sx={{ color: 'text.secondary', mb: 1, display: 'block' }}>
                已选择 {images.length} 张图片
              </Typography>
              <Box sx={{ display: 'flex', gap: 1, flexWrap: 'wrap' }}>
                {images.map((image, index) => (
                  <Box
                    key={index}
                    sx={{
                      position: 'relative',
                      width: 60,
                      height: 60,
                      borderRadius: 1,
                      overflow: 'hidden',
                      border: '1px solid',
                      borderColor: 'divider'
                    }}
                  >
                    <img
                      src={image.base64Data || image.url}
                      alt={`预览 ${index + 1}`}
                      style={{ width: '100%', height: '100%', objectFit: 'cover' }}
                    />
                    <IconButton
                      size="small"
                      onClick={() => handleRemoveImage(index)}
                      sx={{
                        position: 'absolute',
                        top: -8,
                        right: -8,
                        backgroundColor: 'error.main',
                        color: 'white',
                        width: 20,
                        height: 20,
                        '&:hover': { backgroundColor: 'error.dark' }
                      }}
                    >
                      <CloseIcon sx={{ fontSize: 12 }} />
                    </IconButton>
                  </Box>
                ))}
              </Box>
            </Box>
          )}

          {/* 文件预览 */}
          {files.length > 0 && (
            <Box sx={{ mb: 1 }}>
              <Typography variant="caption" sx={{ color: 'text.secondary', mb: 1, display: 'block' }}>
                已选择 {files.length} 个文件
              </Typography>
              <Box sx={{ display: 'flex', gap: 1, flexWrap: 'wrap' }}>
                {files.map((file, index) => (
                  <Box
                    key={index}
                    sx={{
                      display: 'flex',
                      alignItems: 'center',
                      gap: 1,
                      p: 1,
                      bgcolor: 'action.hover',
                      borderRadius: 1,
                      border: '1px solid',
                      borderColor: 'divider'
                    }}
                  >
                    <AttachFileIcon sx={{ fontSize: 16, color: 'text.secondary' }} />
                    <Typography variant="caption" sx={{ maxWidth: 100, overflow: 'hidden', textOverflow: 'ellipsis' }}>
                      {file.name}
                    </Typography>
                    <IconButton
                      size="small"
                      onClick={() => handleRemoveFile(index)}
                      sx={{ p: 0.5 }}
                    >
                      <CloseIcon sx={{ fontSize: 12 }} />
                    </IconButton>
                  </Box>
                ))}
              </Box>
            </Box>
          )}
        </Box>
      )}

      {/* 功能图标行 - 优化视觉层次和对比度，冷激活时可选择性显示 */}
      <Collapse in={isActivated || expanded || message.trim().length > 0}>
        <Box
          sx={{
            display: 'flex',
            alignItems: 'center',
            justifyContent: 'space-between',
            padding: '8px 12px', // 增加padding
            background: isDarkMode ? '#2A2A2A' : '#FFFFFF',
            border: styles.border,
            borderTop: 'none',
            borderRadius: expanded ? 'none' : `0 0 ${styles.borderRadius} ${styles.borderRadius}`, // 展开时移除下圆角
            boxShadow: styles.boxShadow,
            minHeight: '40px', // 增加高度，与输入框保持一致
            transition: 'all 0.2s ease', // 添加过渡动画
          }}
        >
        {/* 基础功能图标 */}
        {basicIcons.map((item, index) => {
          // 如果是工具按钮，使用 MCPToolsButton 组件
          if (item.label === '工具') {
            return (
              <Box key={index} sx={{ display: 'flex', alignItems: 'center' }}>
                <MCPToolsButton />
              </Box>
            );
          }

          return (
            <IconButton
              key={index}
              onClick={item.onClick}
              size="small"
              sx={{
                color: item.active
                  ? item.color
                  : isDarkMode ? '#B0B0B0' : '#555', // 提高对比度
                backgroundColor: item.active ? `${item.color}15` : 'transparent',
                border: item.active ? `1px solid ${item.color}30` : '1px solid transparent',
                width: 34, // 稍微增大
                height: 34,
                borderRadius: '8px', // 更圆润
                transition: 'all 0.2s ease',
                '&:hover': {
                  backgroundColor: `${item.color}20`,
                  borderColor: `${item.color}50`,
                  color: item.color,
                  transform: 'translateY(-1px)',
                  boxShadow: `0 2px 8px ${item.color}20`
                }
              }}
            >
              {item.icon}
            </IconButton>
          );
        })}

        {/* 展开/收起按钮 */}
        <IconButton
          onClick={() => setExpanded(!expanded)}
          size="small"
          sx={{
            color: expanded ? '#2196F3' : isDarkMode ? '#B0B0B0' : '#555',
            backgroundColor: expanded ? '#2196F315' : 'transparent',
            border: expanded ? '1px solid #2196F330' : '1px solid transparent',
            width: 30,
            height: 30,
            borderRadius: '8px',
            transition: 'all 0.2s ease',
            '&:hover': {
              backgroundColor: '#2196F320',
              borderColor: '#2196F350',
              color: '#2196F3',
              transform: 'translateY(-1px)',
              boxShadow: '0 2px 8px #2196F320'
            }
          }}
        >
          {expanded ? <CloseIcon fontSize="small" /> : <AddIcon fontSize="small" />}
        </IconButton>
        </Box>
      </Collapse>

      {/* 扩展功能面板 - 优化为紧凑的横向布局 */}
      <Collapse in={expanded}>
        <Box
          sx={{
            marginTop: '0',
            padding: '8px 12px', // 减少padding
            background: isDarkMode ? '#2A2A2A' : '#FFFFFF', // 与主体保持一致
            border: styles.border,
            borderTop: 'none',
            borderRadius: `0 0 ${styles.borderRadius} ${styles.borderRadius}`,
            boxShadow: styles.boxShadow,
            backdropFilter: inputBoxStyle === 'modern' ? 'blur(10px)' : 'none',
            WebkitBackdropFilter: inputBoxStyle === 'modern' ? 'blur(10px)' : 'none',
          }}
        >
          {/* 紧凑的横向布局 */}
          <Box
            sx={{
              display: 'flex',
              alignItems: 'center',
              justifyContent: 'flex-start',
              gap: 2, // 增加间距
              flexWrap: 'wrap' // 允许换行
            }}
          >
            {expandedIcons.map((item, index) => (
              <Box
                key={index}
                onClick={item.disabled ? undefined : item.onClick}
                sx={{
                  display: 'flex',
                  alignItems: 'center',
                  gap: 1,
                  padding: '6px 12px', // 横向padding
                  borderRadius: '12px', // 更圆润的边角
                  cursor: item.disabled ? 'not-allowed' : 'pointer',
                  opacity: item.disabled ? 0.5 : 1,
                  backgroundColor: item.active
                    ? `${item.color}15` // 更淡的背景色
                    : isDarkMode ? 'rgba(255,255,255,0.05)' : 'rgba(0,0,0,0.03)',
                  border: item.active
                    ? `1px solid ${item.color}40`
                    : `1px solid ${isDarkMode ? 'rgba(255,255,255,0.1)' : 'rgba(0,0,0,0.1)'}`,
                  transition: 'all 0.2s ease',
                  minWidth: 'fit-content',
                  '&:hover': item.disabled ? {} : {
                    backgroundColor: `${item.color}20`,
                    borderColor: `${item.color}60`,
                    transform: 'translateY(-1px)',
                    boxShadow: `0 2px 8px ${item.color}20`
                  }
                }}
              >
                <Box
                  sx={{
                    width: 20, // 更小的图标
                    height: 20,
                    display: 'flex',
                    alignItems: 'center',
                    justifyContent: 'center',
                    color: item.active ? item.color : isDarkMode ? '#B0B0B0' : '#666',
                    '& svg': {
                      fontSize: '18px' // 明确设置图标大小
                    }
                  }}
                >
                  {item.icon}
                </Box>
                <Typography
                  variant="body2"
                  sx={{
                    color: item.active ? item.color : isDarkMode ? '#B0B0B0' : '#666',
                    fontSize: '12px',
                    fontWeight: item.active ? 500 : 400,
                    whiteSpace: 'nowrap'
                  }}
                >
                  {item.label}
                </Typography>
              </Box>
            ))}

            {/* 添加一个提示文字，说明这里可以添加更多功能 */}
            <Typography
              variant="caption"
              sx={{
                color: isDarkMode ? '#666' : '#999',
                fontSize: '11px',
                fontStyle: 'italic',
                marginLeft: 'auto'
              }}
            >
              更多功能即将推出...
            </Typography>
          </Box>
        </Box>
      </Collapse>

      {/* 网络搜索提供商选择器 */}
      <WebSearchProviderSelector
        open={showProviderSelector}
        onClose={() => setShowProviderSelector(false)}
        onProviderSelect={handleProviderSelect}
      />

      {/* 知识库选择器 */}
      <KnowledgeSelector
        open={showKnowledgeSelector}
        onClose={() => setShowKnowledgeSelector(false)}
        onSelect={handleKnowledgeSelect}
        searchQuery={message}
      />
    </Box>
  );
};

export default CompactChatInput;<|MERGE_RESOLUTION|>--- conflicted
+++ resolved
@@ -17,17 +17,9 @@
 import AttachFileIcon from '@mui/icons-material/AttachFile';
 import { useSelector } from 'react-redux';
 import type { RootState } from '../shared/store';
-<<<<<<< HEAD
-import type { SiliconFlowImageFormat } from '../shared/types';
-import { EventEmitter, EVENT_NAMES } from '../shared/services/EventService';
-import { TopicService } from '../shared/services/TopicService';
-import { newMessagesActions } from '../shared/store/slices/newMessagesSlice';
-import type { ShortcutPhrase, PhraseInsertOptions } from '../shared/types/shortcutLanguage';
-=======
 import type { SiliconFlowImageFormat, ImageContent, FileContent } from '../shared/types';
 import { dexieStorage } from '../shared/services/DexieStorageService';
 
->>>>>>> c5f42cb6
 
 interface CompactChatInputProps {
   onSendMessage: (message: string, images?: SiliconFlowImageFormat[], toolsEnabled?: boolean, files?: any[]) => void;
@@ -197,68 +189,7 @@
     setShowKnowledgeSelector(false);
   };
 
-<<<<<<< HEAD
-  // 快捷短语插入处理
-  const handlePhraseInsert = (event: CustomEvent) => {
-    console.log('[CompactChatInput] 收到phrase-insert事件:', event.detail);
-    const { phrase, options } = event.detail as { phrase: ShortcutPhrase; options?: PhraseInsertOptions };
-
-    if (!textareaRef.current) {
-      console.log('[CompactChatInput] textareaRef.current为空');
-      return;
-    }
-
-    const textarea = textareaRef.current;
-    const currentValue = textarea.value;
-    const cursorPosition = textarea.selectionStart || 0;
-
-    let newValue = '';
-    let newCursorPosition = cursorPosition;
-
-    // 根据插入选项处理文本插入
-    switch (options?.position) {
-      case 'start':
-        newValue = phrase.content + (options.addNewline ? '\n' : '') + currentValue;
-        newCursorPosition = phrase.content.length + (options.addNewline ? 1 : 0);
-        break;
-      case 'end':
-        newValue = currentValue + (options.addNewline ? '\n' : '') + phrase.content;
-        newCursorPosition = newValue.length;
-        break;
-      case 'replace':
-        newValue = phrase.content;
-        newCursorPosition = phrase.content.length;
-        break;
-      case 'cursor':
-      default:
-        const beforeCursor = currentValue.substring(0, cursorPosition);
-        const afterCursor = currentValue.substring(cursorPosition);
-        newValue = beforeCursor + phrase.content + afterCursor;
-        newCursorPosition = cursorPosition + phrase.content.length;
-        break;
-    }
-
-    // 更新消息内容
-    setMessage(newValue);
-
-    // 设置光标位置
-    setTimeout(() => {
-      if (textarea) {
-        textarea.focus();
-        textarea.setSelectionRange(newCursorPosition, newCursorPosition);
-
-        // 如果设置了自动发送
-        if (options?.autoSend && newValue.trim()) {
-          handleSubmit();
-        }
-      }
-    }, 0);
-  };
-
-  // 自动调整文本框高度
-=======
   // 自动调整文本框和容器高度
->>>>>>> c5f42cb6
   useEffect(() => {
     if (textareaRef.current) {
       // 冷激活状态下使用固定的小高度
@@ -273,24 +204,6 @@
       // 重置高度以获取真实的scrollHeight
       textareaRef.current.style.height = 'auto';
 
-<<<<<<< HEAD
-  // 添加快捷短语监听器
-  useEffect(() => {
-    const handlePhraseInsertEvent = (event: Event) => {
-      handlePhraseInsert(event as CustomEvent);
-    };
-
-    // 监听全局快捷短语插入事件
-    window.addEventListener('phrase-insert', handlePhraseInsertEvent);
-
-    return () => {
-      window.removeEventListener('phrase-insert', handlePhraseInsertEvent);
-    };
-  }, []);
-
-  const handleChange = (e: React.ChangeEvent<HTMLTextAreaElement>) => {
-    setMessage(e.target.value);
-=======
       const scrollHeight = textareaRef.current.scrollHeight;
       const minHeight = 24; // 最小高度（单行）
       const maxHeight = isFullExpanded ? 200 : 120; // 最大高度，全展开时更高
@@ -347,7 +260,6 @@
         }
       }, 400); // 增加延迟时间，确保键盘完全弹出
     }
->>>>>>> c5f42cb6
   };
 
   // 处理输入框失活
