import React from 'react';
import {
  Box,
  Dialog,
  DialogTitle,
  DialogContent,
  List,
  ListItem,
  ListItemButton,
  ListItemIcon,
  ListItemText,
  ListItemSecondaryAction,
  IconButton,
  Typography,
  Divider,
  alpha
} from '@mui/material';
import {
  Language as LanguageIcon,
  Settings as SettingsIcon,
  Check as CheckIcon,
  Close as CloseIcon,
  Refresh as RefreshIcon
} from '@mui/icons-material';
import { useSelector, useDispatch } from 'react-redux';
import { useNavigate } from 'react-router-dom';
import type { RootState } from '../shared/store';
import { setWebSearchProvider, refreshProviders } from '../shared/store/slices/webSearchSlice';
import type { WebSearchProviderConfig } from '../shared/types';

interface WebSearchProviderSelectorProps {
  open: boolean;
  onClose: () => void;
  onProviderSelect?: (providerId: string) => void;
}

/**
 * 网络搜索提供商选择器
 * 类似最佳实例的快捷面板，适配移动端UI
 */
const WebSearchProviderSelector: React.FC<WebSearchProviderSelectorProps> = ({
  open,
  onClose,
  onProviderSelect
}) => {
  const dispatch = useDispatch();
  const navigate = useNavigate();

  const webSearchSettings = useSelector((state: RootState) => state.webSearch);

  // 安全地解构，确保所有值都有默认值
  const providers = webSearchSettings?.providers || [];
  const currentProvider = webSearchSettings?.provider || 'firecrawl';
  const enabled = webSearchSettings?.enabled || false;

  // 如果providers为空，显示加载状态
  if (!providers || providers.length === 0) {
    return (
      <Dialog open={open} onClose={onClose} maxWidth="sm" fullWidth>
        <DialogTitle>加载中...</DialogTitle>
        <DialogContent>
          <Typography>正在加载搜索提供商...</Typography>
        </DialogContent>
      </Dialog>
    );
  }

  const handleProviderSelect = (providerId: string) => {
    dispatch(setWebSearchProvider(providerId as any));
    onProviderSelect?.(providerId);
    onClose();
  };

  const handleDisableWebSearch = () => {
    dispatch(setWebSearchProvider('custom' as any)); // 设置为无效提供商来禁用
    onProviderSelect?.('');
    onClose();
  };

  const handleOpenSettings = () => {
    onClose();
    navigate('/settings/web-search');
  };

  const handleRefreshProviders = () => {
    dispatch(refreshProviders());
  };

  const getProviderIcon = (providerId: string) => {
    switch (providerId) {
      case 'tavily':
        return '🔍';
      case 'bing':
        return '🔎'; // 🚀 免费网络搜索引擎图标
      case 'searxng':
        return '🌐';
      case 'exa':
        return '🎯';
      case 'bocha':
        return '🤖';
      case 'firecrawl':
        return '🔥';
<<<<<<< HEAD
      case 'local-google':
        return '🌍';
      case 'local-bing':
        return '🔎';
      case 'local-duckduckgo':
        return '🦆';
=======
>>>>>>> c5f42cb6
      default:
        return '🔍';
    }
  };

  const getProviderStatus = (provider: WebSearchProviderConfig) => {
    // 🚀 免费搜索引擎（WebSearch）无需配置，直接可用
    if (provider.id === 'bing') {
      return { available: true, label: '免费可用' };
    }

    // 检查API密钥
    if (provider.apiKey && provider.apiKey.trim()) {
      return { available: true, label: 'API密钥' };
    }

    // 检查自托管服务（如Searxng）
    if (provider.apiHost && provider.apiHost.trim()) {
      return { available: true, label: '自托管' };
    }

    // 检查基础认证（用于Searxng）
    if ('basicAuthUsername' in provider && 'basicAuthPassword' in provider) {
      if (provider.basicAuthUsername && provider.basicAuthPassword) {
        return { available: true, label: '基础认证' };
      }
    }

    return { available: false, label: '需要配置' };
  };

  // 🚀 显示所有提供商，不再区分可用和不可用
  const allProviders = providers;

  return (
    <Dialog
      open={open}
      onClose={onClose}
      maxWidth="sm"
      fullWidth
      PaperProps={{
        sx: {
          borderRadius: 3,
          maxHeight: '80vh'
        }
      }}
    >
      <DialogTitle
        sx={{
          display: 'flex',
          alignItems: 'center',
          gap: 1,
          pb: 1
        }}
      >
        <LanguageIcon color="primary" />
        <Typography variant="h6" component="span">
          选择搜索提供商
        </Typography>
        <Box sx={{ flexGrow: 1 }} />
        <IconButton onClick={handleRefreshProviders} size="small" title="刷新提供商列表">
          <RefreshIcon />
        </IconButton>
        <IconButton onClick={onClose} size="small">
          <CloseIcon />
        </IconButton>
      </DialogTitle>

      <DialogContent sx={{ px: 0, pb: 2 }}>
        {/* 禁用网络搜索选项 */}
        <List dense>
          <ListItem disablePadding>
            <ListItemButton
              onClick={handleDisableWebSearch}
              selected={!enabled || !currentProvider}
              sx={{
                mx: 2,
                borderRadius: 2,
                mb: 1
              }}
            >
              <ListItemIcon>
                <Box
                  sx={{
                    width: 32,
                    height: 32,
                    borderRadius: 1,
                    display: 'flex',
                    alignItems: 'center',
                    justifyContent: 'center',
                    bgcolor: alpha('#666', 0.1),
                    fontSize: '16px'
                  }}
                >
                  🚫
                </Box>
              </ListItemIcon>
              <ListItemText
                primary="不使用网络搜索"
                secondary="禁用网络搜索功能"
              />
              {(!enabled || !currentProvider) && (
                <ListItemSecondaryAction>
                  <CheckIcon color="primary" />
                </ListItemSecondaryAction>
              )}
            </ListItemButton>
          </ListItem>
        </List>

        <Divider sx={{ my: 1 }} />

        {/* 🚀 所有搜索提供商 */}
        {allProviders.length > 0 && (
          <>
            <Typography
              variant="subtitle2"
              color="text.secondary"
              sx={{ px: 2, py: 1 }}
            >
              搜索提供商
            </Typography>
            <List dense>
              {allProviders.map((provider) => {
                const status = getProviderStatus(provider);
                const isSelected = enabled && currentProvider === provider.id;

                return (
                  <ListItem key={provider.id} disablePadding>
                    <ListItemButton
                      onClick={() => handleProviderSelect(provider.id)}
                      selected={isSelected}
                      sx={{
                        mx: 2,
                        borderRadius: 2,
                        mb: 0.5
                      }}
                    >
                      <ListItemIcon>
                        <Box
                          sx={{
                            width: 32,
                            height: 32,
                            borderRadius: 1,
                            display: 'flex',
                            alignItems: 'center',
                            justifyContent: 'center',
                            bgcolor: status.available ? alpha('#3b82f6', 0.1) : alpha('#666', 0.1),
                            fontSize: '16px',
                            opacity: status.available ? 1 : 0.6
                          }}
                        >
                          {getProviderIcon(provider.id)}
                        </Box>
                      </ListItemIcon>
                      <ListItemText
                        primary={provider.name}
                        secondary={status.available ? `✓ ${status.label}` : `⚠️ ${status.label}`}
                      />
                      {isSelected && (
                        <ListItemSecondaryAction>
                          <CheckIcon color="primary" />
                        </ListItemSecondaryAction>
                      )}
                    </ListItemButton>
                  </ListItem>
                );
              })}
            </List>
          </>
        )}

        <Divider sx={{ my: 1 }} />

        {/* 设置按钮 */}
        <List dense>
          <ListItem disablePadding>
            <ListItemButton
              onClick={handleOpenSettings}
              sx={{
                mx: 2,
                borderRadius: 2
              }}
            >
              <ListItemIcon>
                <SettingsIcon color="action" />
              </ListItemIcon>
              <ListItemText
                primary="搜索设置"
                secondary="配置搜索提供商和选项"
              />
            </ListItemButton>
          </ListItem>
        </List>
      </DialogContent>
    </Dialog>
  );
};

export default WebSearchProviderSelector;<|MERGE_RESOLUTION|>--- conflicted
+++ resolved
@@ -100,15 +100,6 @@
         return '🤖';
       case 'firecrawl':
         return '🔥';
-<<<<<<< HEAD
-      case 'local-google':
-        return '🌍';
-      case 'local-bing':
-        return '🔎';
-      case 'local-duckduckgo':
-        return '🦆';
-=======
->>>>>>> c5f42cb6
       default:
         return '🔍';
     }
