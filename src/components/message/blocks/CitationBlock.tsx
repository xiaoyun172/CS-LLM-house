--- conflicted
+++ resolved
@@ -1,4 +1,4 @@
-import React, { useState, useCallback, useMemo } from 'react';
+import React, { useState, useCallback } from 'react';
 import {
   Box,
   Paper,
@@ -7,54 +7,21 @@
   IconButton,
   Link,
   useTheme,
-  Chip,
-  Tabs,
-  Tab
+  Chip
 } from '@mui/material';
 import ExpandMoreIcon from '@mui/icons-material/ExpandMore';
 import ContentCopyIcon from '@mui/icons-material/ContentCopy';
 import LinkIcon from '@mui/icons-material/Link';
 import OpenInNewIcon from '@mui/icons-material/OpenInNew';
-import NewspaperIcon from '@mui/icons-material/Newspaper';
-import BookIcon from '@mui/icons-material/Book';
-import PublicIcon from '@mui/icons-material/Public';
-import PeopleIcon from '@mui/icons-material/People';
-import RssFeedIcon from '@mui/icons-material/RssFeed';
-import MoreHorizIcon from '@mui/icons-material/MoreHoriz';
 import { styled } from '@mui/material/styles';
 import { useDeepMemo } from '../../../hooks/useMemoization';
 import { MessageBlockStatus } from '../../../shared/types/newMessage';
 import type { CitationMessageBlock } from '../../../shared/types/newMessage';
 import Markdown from '../Markdown';
-import { EventEmitter } from '../../../shared/services/EventService';
-
-// 扩展CitationMessageBlock类型，添加citations属性
-interface ExtendedCitationBlock extends CitationMessageBlock {
-  citations?: Array<{
-    number: number;
-    url: string;
-    title: string;
-    hostname: string;
-    content: string;
-    showFavicon: boolean;
-    type: string;
-    category?: string;
-    metadata?: {
-      provider?: string;
-      timestamp?: string;
-      category?: string;
-    }
-  }>
-}
-
-const StyledPaper = styled(Paper)(({ theme }) => ({
-  backgroundColor: theme.palette.mode === 'dark'
-    ? 'rgba(20, 30, 45, 0.7)'
-    : 'rgba(245, 248, 255, 0.7)',
-}));
+import { EventEmitter } from '../../../shared/services/EventEmitter';
 
 interface Props {
-  block: ExtendedCitationBlock;
+  block: CitationMessageBlock;
 }
 
 /**
@@ -65,69 +32,11 @@
   const [expanded, setExpanded] = useState(true);
   const [copied, setCopied] = useState(false);
   const theme = useTheme();
-  const [activeTab, setActiveTab] = useState('all');
 
   // 使用记忆化的block内容，避免不必要的重渲染
   const memoizedContent = useDeepMemo(() => block.content, [block.content]);
   const memoizedSources = useDeepMemo(() => block.sources, [block.sources]);
-  const memoizedCitations = useDeepMemo(() => block.citations, [block.citations]);
-
-<<<<<<< HEAD
-  const isProcessing = block.status === MessageBlockStatus.STREAMING ||
-                       block.status === MessageBlockStatus.PROCESSING;
-
-  // 判断是否为网络搜索结果
-  const isWebSearch = useMemo(() => {
-    if (block.source === 'web_search' || 
-        (memoizedCitations && memoizedCitations.some((citation) => citation.type === 'websearch'))) {
-      return true;
-    }
-    return false;
-  }, [block.source, memoizedCitations]);
-
-  // 获取分类
-  const categories = useMemo(() => {
-    if (!memoizedCitations || !isWebSearch) return {};
-    
-    const categorized: Record<string, any[]> = {};
-    memoizedCitations.forEach((citation) => {
-      const category = citation.category || citation.metadata?.category || '其他';
-      if (!categorized[category]) {
-        categorized[category] = [];
-      }
-      categorized[category].push(citation);
-    });
-    
-    return categorized;
-  }, [memoizedCitations, isWebSearch]);
-  
-  // 获取分类列表
-  const categoryList = useMemo(() => {
-    return Object.keys(categories).sort((a, b) => {
-      const order = ['新闻', '百科', '官方网站', '社交媒体', '博客', '其他'];
-      return order.indexOf(a) - order.indexOf(b);
-    });
-  }, [categories]);
-  
-  // 根据当前选择的分类过滤引用
-  const filteredCitations = useMemo(() => {
-    if (!memoizedCitations) return [];
-    if (activeTab === 'all') return memoizedCitations;
-    
-    return memoizedCitations.filter((citation) => 
-      (citation.category === activeTab) || (citation.metadata?.category === activeTab)
-    );
-  }, [memoizedCitations, activeTab]);
-
-  // 如果没有引用内容，不渲染任何内容
-  if (!block.citations && !block.sources || 
-      (block.citations && block.citations.length === 0) && 
-      (block.sources && block.sources.length === 0)) {
-    return null;
-  }
-
-=======
->>>>>>> c5f42cb6
+
   // 复制引用内容到剪贴板
   const handleCopy = useCallback((e: React.MouseEvent) => {
     e.stopPropagation(); // 防止触发折叠/展开
@@ -152,7 +61,7 @@
 
   // 获取引用类型名称
   const getCitationType = useCallback(() => {
-    if (block.source === 'web_search' || isWebSearch) {
+    if (block.source === 'web_search') {
       return '网络搜索';
     } else if (block.source === 'knowledge_base') {
       return '知识库';
@@ -160,7 +69,7 @@
       return '文档';
     }
     return '引用';
-  }, [block.source, isWebSearch]);
+  }, [block.source]);
 
   // 格式化来源URL，确保以http或https开头
   const formatUrl = useCallback((url?: string) => {
@@ -169,30 +78,6 @@
       return url;
     }
     return `https://${url}`;
-  }, []);
-  
-  // 获取分类图标
-  const getCategoryIcon = useCallback((category: string) => {
-    switch(category) {
-      case '新闻':
-        return <NewspaperIcon sx={{ fontSize: '1rem', mr: 0.5 }} />;
-      case '百科':
-        return <BookIcon sx={{ fontSize: '1rem', mr: 0.5 }} />;
-      case '官方网站':
-        return <PublicIcon sx={{ fontSize: '1rem', mr: 0.5 }} />;
-      case '社交媒体':
-        return <PeopleIcon sx={{ fontSize: '1rem', mr: 0.5 }} />;
-      case '博客':
-        return <RssFeedIcon sx={{ fontSize: '1rem', mr: 0.5 }} />;
-      case '其他':
-      default:
-        return <MoreHorizIcon sx={{ fontSize: '1rem', mr: 0.5 }} />;
-    }
-  }, []);
-
-  // 处理分类切换
-  const handleTabChange = useCallback((_event: React.SyntheticEvent, newValue: string) => {
-    setActiveTab(newValue);
   }, []);
 
   const isProcessing = block.status === MessageBlockStatus.STREAMING ||
@@ -238,15 +123,6 @@
 
         <Typography variant="subtitle2" sx={{ flexGrow: 1 }}>
           {getCitationType()}
-          {isWebSearch && filteredCitations.length > 0 && (
-            <Chip
-              label={filteredCitations.length}
-              size="small"
-              color="primary"
-              variant="outlined"
-              sx={{ ml: 1, height: 20 }}
-            />
-          )}
           {isProcessing && (
             <Chip
               label="加载中"
@@ -280,162 +156,29 @@
       {/* 内容区域 */}
       <Collapse in={expanded}>
         <Box sx={{ p: 2 }}>
-          {isWebSearch && categoryList.length > 0 ? (
-            <Box sx={{ width: '100%' }}>
-              {/* 分类标签页 */}
-              <Box sx={{ borderBottom: 1, borderColor: 'divider', mb: 2 }}>
-                <Tabs 
-                  value={activeTab} 
-                  onChange={handleTabChange}
-                  variant="scrollable"
-                  scrollButtons="auto"
-                  sx={{ minHeight: '36px' }}
-                >
-                  <Tab 
-                    label="全部" 
-                    value="all"
-                    sx={{ 
-                      minHeight: '36px',
-                      py: 0.5,
-                      textTransform: 'none',
-                      fontWeight: activeTab === 'all' ? 600 : 400
-                    }} 
-                  />
-                  {categoryList.map((category) => (
-                    <Tab
-                      key={category}
-                      label={
-                        <Box sx={{ display: 'flex', alignItems: 'center' }}>
-                          {getCategoryIcon(category)}
-                          {category}
-                          <Chip
-                            label={categories[category].length}
-                            size="small"
-                            sx={{ 
-                              ml: 0.5, 
-                              height: 16, 
-                              fontSize: '0.65rem',
-                              '& .MuiChip-label': { px: 0.5 } 
-                            }}
-                          />
-                        </Box>
-                      }
-                      value={category}
-                      sx={{ 
-                        minHeight: '36px',
-                        py: 0.5,
-                        textTransform: 'none',
-                        fontWeight: activeTab === category ? 600 : 400
-                      }}
-                    />
-                  ))}
-                </Tabs>
-              </Box>
-              
-              {/* 引用列表 */}
-              <Box sx={{ display: 'flex', flexDirection: 'column', gap: 2 }}>
-                {filteredCitations.map((citation, index) => {
-                  const category = citation.category || citation.metadata?.category || '其他';
-                  return (
-                    <Paper
-                      key={`citation-${index}`}
-                      elevation={0}
-                      sx={{
-                        p: 1.5,
-                        borderRadius: '8px',
-                        border: '1px solid',
-                        borderColor: 'divider',
-                        backgroundColor: theme.palette.mode === 'dark' 
-                          ? 'rgba(30, 40, 55, 0.7)'
-                          : 'rgba(255, 255, 255, 0.9)',
-                        transition: 'transform 0.2s, box-shadow 0.2s',
-                        '&:hover': {
-                          boxShadow: theme.palette.mode === 'dark' 
-                            ? '0 4px 8px rgba(0, 0, 0, 0.3)' 
-                            : '0 4px 8px rgba(0, 0, 0, 0.1)',
-                          transform: 'translateY(-2px)'
-                        }
-                      }}
-                    >
-                      <Box sx={{ display: 'flex', justifyContent: 'space-between', alignItems: 'flex-start' }}>
-                        <Box sx={{ flex: 1 }}>
-                          <Box sx={{ display: 'flex', alignItems: 'center', mb: 0.5 }}>
-                            <Chip
-                              label={category}
-                              size="small"
-                              color="primary"
-                              variant="outlined"
-                              icon={getCategoryIcon(category)}
-                              sx={{ height: 20, mr: 1, backgroundColor: theme.palette.mode === 'dark' ? 'rgba(25, 118, 210, 0.1)' : 'rgba(25, 118, 210, 0.05)' }}
-                            />
-                            <Typography variant="body2" color="text.secondary" sx={{ fontSize: '0.75rem' }}>
-                              {new URL(citation.url).hostname}
-                            </Typography>
-                          </Box>
-                          
-                          <Typography variant="body2" sx={{ fontWeight: 'medium', mb: 0.5 }}>
-                            {citation.title || '未知标题'}
-                          </Typography>
-                          {citation.url && (
-                            <Link
-                              href="#"
-                              onClick={(e) => handleOpenLink(formatUrl(citation.url), e)}
-                              color="primary"
-                              sx={{
-                                fontSize: '0.8rem',
-                                display: 'flex',
-                                alignItems: 'center',
-                                width: 'fit-content'
-                              }}
-                            >
-                              {citation.url.length > 50 ? `${citation.url.substring(0, 50)}...` : citation.url}
-                              <OpenInNewIcon sx={{ ml: 0.5, fontSize: '0.9rem' }} />
-                            </Link>
-                          )}
-                        </Box>
-                        <Chip
-                          label={`#${citation.number}`}
-                          size="small"
-                          sx={{ height: 20, minWidth: 30 }}
-                        />
-                      </Box>
-                      {citation.content && (
-                        <Typography
-                          variant="body2"
-                          color="text.secondary"
-                          sx={{
-                            mt: 1,
-                            fontSize: '0.85rem',
-                            display: '-webkit-box',
-                            WebkitLineClamp: 3,
-                            WebkitBoxOrient: 'vertical',
-                            overflow: 'hidden',
-                            textOverflow: 'ellipsis'
-                          }}
-                        >
-                          {citation.content}
-                        </Typography>
-                      )}
-                    </Paper>
-                  );
-                })}
-              </Box>
+          {/* 引用内容 */}
+          {memoizedContent && (
+            <Box sx={{ mb: 2 }}>
+              <Markdown content={memoizedContent} allowHtml={false} />
             </Box>
-          ) : (
-            <Box>
-              <Box sx={{ mb: 2 }}>
-                {block.content && <Markdown content={memoizedContent} />}
-              </Box>
-              <Box sx={{ display: 'flex', flexDirection: 'column', gap: 2 }}>
-                {memoizedSources?.map((source, index) => (
+          )}
+
+          {/* 来源列表 */}
+          {memoizedSources && memoizedSources.length > 0 && (
+            <Box sx={{ mt: 2 }}>
+              <Typography variant="caption" color="text.secondary" sx={{ display: 'block', mb: 1 }}>
+                来源:
+              </Typography>
+              <Box sx={{ display: 'flex', flexDirection: 'column', gap: 1 }}>
+                {memoizedSources.map((source, index) => (
                   <Paper
-                    key={`source-${index}`}
-                    elevation={0}
+                    key={index}
+                    variant="outlined"
                     sx={{
                       p: 1.5,
-                      borderRadius: '8px',
-                      border: '1px solid',
-                      borderColor: 'divider'
+                      backgroundColor: theme.palette.mode === 'dark'
+                        ? 'rgba(0, 0, 0, 0.2)'
+                        : 'rgba(0, 0, 0, 0.03)',
                     }}
                   >
                     <Box sx={{ display: 'flex', justifyContent: 'space-between', alignItems: 'flex-start' }}>
@@ -489,4 +232,11 @@
   );
 };
 
-export default CitationBlock;+// 样式化组件
+const StyledPaper = styled(Paper)(({ theme }) => ({
+  borderRadius: theme.shape.borderRadius,
+  boxShadow: 'none',
+  transition: theme.transitions.create(['background-color', 'box-shadow']),
+}));
+
+export default React.memo(CitationBlock);