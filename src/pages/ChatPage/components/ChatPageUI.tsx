import React, { useMemo, useCallback } from 'react';
import { Box, AppBar, Toolbar, Typography, IconButton } from '@mui/material';
import MenuIcon from '@mui/icons-material/Menu';
import SettingsIcon from '@mui/icons-material/Settings';
import AddIcon from '@mui/icons-material/Add';
import ClearAllIcon from '@mui/icons-material/ClearAll';

import MessageList from '../../../components/message/MessageList';
import ChatInput from '../../../components/ChatInput';
import CompactChatInput from '../../../components/CompactChatInput';
import { Sidebar } from '../../../components/TopicManagement';
import ChatToolbar from '../../../components/ChatToolbar';
import SearchProgressIndicator from '../../../components/SearchProgressIndicator';
import { ModelSelector } from './ModelSelector';
import { useSelector, useDispatch } from 'react-redux';
import type { RootState } from '../../../shared/store';
import type { SiliconFlowImageFormat } from '../../../shared/types';
import { EventEmitter, EVENT_NAMES } from '../../../shared/services/EventService';
import { TopicService } from '../../../shared/services/TopicService';
import { newMessagesActions } from '../../../shared/store/slices/newMessagesSlice';
import type { SearchProgressStatus } from '../../../shared/services/WebSearchBackendService';

// 样式常量 - 提取重复的样式对象以提升性能
const STYLES = {
  mainContainer: {
    display: 'flex',
    flexDirection: { xs: 'column', sm: 'row' },
    height: '100vh',
    bgcolor: 'transparent'
  },
  contentContainer: {
    flexGrow: 1,
    display: 'flex',
    flexDirection: 'column',
    height: '100vh',
    overflow: 'hidden',
    bgcolor: 'transparent'
  },
  appBar: {
    bgcolor: 'background.paper',
    color: 'text.primary',
    borderBottom: '1px solid',
    borderColor: 'divider',
  },
  toolbar: {
    position: 'relative',
    minHeight: '56px !important'
  },
  chatArea: {
    display: 'flex',
    flexDirection: 'column',
    height: 'calc(100vh - 64px)',
    width: '100%',
    position: 'relative',
    overflow: 'hidden',
  },
  messageContainer: {
    flexGrow: 1,
    overflow: 'auto',
    display: 'flex',
    flexDirection: 'column',
    width: '100%',
    maxWidth: '100%',
    backgroundColor: 'transparent',
    marginBottom: '80px',
  },
  inputContainer: {
    width: '100%',
    position: 'fixed',
    bottom: 0,
    left: 0,
    right: 0,
    zIndex: 2,
    backgroundColor: 'transparent',
    boxShadow: 'none',
    overflow: 'hidden',
    display: 'flex',
    flexDirection: 'column',
    gap: 0,
    justifyContent: 'center',
    alignItems: 'center'
  },
  toolbarContainer: {
    width: '100%',
    maxWidth: '800px',
    display: 'flex',
    justifyContent: 'center'
  },
  inputWrapper: {
    width: '100%',
    maxWidth: '800px',
    display: 'flex',
    justifyContent: 'center'
  },
  welcomeContainer: {
    display: 'flex',
    flexDirection: 'column',
    alignItems: 'center',
    justifyContent: 'center',
    height: '80%',
    p: 3,
    textAlign: 'center',
    bgcolor: 'transparent',
  },
  welcomeText: {
    fontWeight: 400,
    color: '#000000',
    mb: 1,
  }
} as const;

// 默认设置常量 - 避免每次渲染时创建新对象
const DEFAULT_TOP_TOOLBAR_SETTINGS = {
  showSettingsButton: true,
  showModelSelector: true,
  modelSelectorStyle: 'full',
  showChatTitle: true,
  showTopicName: false,
  showNewTopicButton: false,
  showClearButton: false,
  showMenuButton: true,
  leftComponents: ['menuButton', 'chatTitle', 'topicName', 'newTopicButton', 'clearButton'],
  rightComponents: ['modelSelector', 'settingsButton'],
  componentPositions: [],
} as const;

// 所有从父组件传入的props类型
interface ChatPageUIProps {
  currentTopic: any;
  currentMessages: any[];
  isStreaming: boolean;
  isLoading: boolean;
  isMobile: boolean;
  drawerOpen: boolean;
  setDrawerOpen: (open: boolean) => void;
  navigate: (path: string) => void;
  selectedModel: any;
  availableModels: any[];
  handleModelSelect: (model: any) => void;
  handleModelMenuClick: () => void;
  handleModelMenuClose: () => void;
  menuOpen: boolean;
  handleClearTopic: () => void;
  handleDeleteMessage: (messageId: string) => void;
  handleRegenerateMessage: (messageId: string) => void;
  handleSwitchMessageVersion: (versionId: string) => void;
  handleResendMessage: (messageId: string) => void;
  webSearchActive: boolean;
  imageGenerationMode: boolean;
  toolsEnabled: boolean;
  mcpMode: 'prompt' | 'function';
  toggleWebSearch: () => void;
  toggleImageGenerationMode: () => void;
  toggleToolsEnabled: () => void;
  handleMCPModeChange: (mode: 'prompt' | 'function') => void;
  handleMessageSend: (content: string, images?: any[], toolsEnabled?: boolean, files?: any[]) => void;
  handleMultiModelSend?: (content: string, models: any[], images?: SiliconFlowImageFormat[], toolsEnabled?: boolean, files?: any[]) => void;
  handleStopResponseClick: () => void;
<<<<<<< HEAD
  smartSearchEnabled?: boolean;
  toggleSmartSearch?: () => void;
  showBothResults?: boolean;
  toggleShowBothResults?: () => void;
  searchProgress?: {
    visible: boolean;
    status: SearchProgressStatus;
    query?: string;
    error?: string;
  };
  handleSearchProgressClose?: () => void;
=======
  isDebating?: boolean;
  handleStartDebate?: (question: string, config: any) => void;
  handleStopDebate?: () => void;
>>>>>>> c5f42cb6
}

export const ChatPageUI: React.FC<ChatPageUIProps> = ({
  currentTopic,
  currentMessages,
  isStreaming,
  isLoading,
  isMobile,
  drawerOpen,
  setDrawerOpen,
  navigate,
  selectedModel,
  availableModels,
  handleModelSelect,
  handleModelMenuClick,
  handleModelMenuClose,
  menuOpen,
  handleClearTopic,
  handleDeleteMessage,
  handleRegenerateMessage,
  handleSwitchMessageVersion,
  handleResendMessage,
  webSearchActive,
  imageGenerationMode,
  toolsEnabled,
  mcpMode,
  toggleWebSearch,
  toggleImageGenerationMode,
  toggleToolsEnabled,
  handleMCPModeChange,
  handleMessageSend,
  handleMultiModelSend,
  handleStopResponseClick,
<<<<<<< HEAD
  smartSearchEnabled,
  toggleSmartSearch,
  showBothResults,
  toggleShowBothResults,
  searchProgress,
  handleSearchProgressClose
=======
  isDebating,
  handleStartDebate,
  handleStopDebate
>>>>>>> c5f42cb6
}) => {
  const dispatch = useDispatch();

  // 优化 selector - 使用 useMemo 避免每次渲染时创建默认对象
  const inputLayoutStyle = useSelector((state: RootState) =>
    (state.settings as any).inputLayoutStyle
  ) || 'default';

  const topToolbarSettings = useSelector((state: RootState) =>
    (state.settings as any).topToolbar
  );

  // 使用 useMemo 优化默认设置的合并
  const mergedTopToolbarSettings = useMemo(() => ({
    ...DEFAULT_TOP_TOOLBAR_SETTINGS,
    ...topToolbarSettings
  }), [topToolbarSettings]);

  // 根据布局样式决定是否显示工具栏
  const shouldShowToolbar = useMemo(() =>
    inputLayoutStyle === 'default',
    [inputLayoutStyle]
  );

  // 优化创建新话题函数 - 使用 useCallback 避免不必要的重新渲染
  const handleCreateTopic = useCallback(async () => {
    // 触发新建话题事件
    EventEmitter.emit(EVENT_NAMES.ADD_NEW_TOPIC);
    console.log('[ChatPageUI] Emitted ADD_NEW_TOPIC event.');

    // 创建新话题
    const newTopic = await TopicService.createNewTopic();

    // 如果成功创建话题，自动跳转到新话题
    if (newTopic) {
      console.log('[ChatPageUI] 成功创建新话题，自动跳转:', newTopic.id);

      // 设置当前话题 - 立即选择新创建的话题
      dispatch(newMessagesActions.setCurrentTopicId(newTopic.id));

      // 确保话题侧边栏显示并选中新话题
      setTimeout(() => {
        EventEmitter.emit(EVENT_NAMES.SHOW_TOPIC_SIDEBAR);

        // 再次确保新话题被选中，防止其他逻辑覆盖
        setTimeout(() => {
          dispatch(newMessagesActions.setCurrentTopicId(newTopic.id));
        }, 50);
      }, 100);
    }
  }, [dispatch]);

  // 优化渲染顶部工具栏组件的函数 - 使用 useCallback 避免不必要的重新渲染
  const renderToolbarComponent = useCallback((componentId: string) => {
    switch (componentId) {
      case 'menuButton':
        return isMobile && mergedTopToolbarSettings.showMenuButton ? (
          <IconButton
            key={componentId}
            edge="start"
            color="inherit"
            onClick={() => setDrawerOpen(!drawerOpen)}
            sx={{ mr: 1 }}
          >
            <MenuIcon />
          </IconButton>
        ) : null;

      case 'chatTitle':
        return mergedTopToolbarSettings.showChatTitle ? (
          <Typography key={componentId} variant="h6" noWrap component="div">
            对话
          </Typography>
        ) : null;

      case 'topicName':
        return mergedTopToolbarSettings.showTopicName && currentTopic ? (
          <Typography key={componentId} variant="body1" noWrap sx={{ color: 'text.secondary', ml: 1 }}>
            {currentTopic.name}
          </Typography>
        ) : null;

      case 'newTopicButton':
        return mergedTopToolbarSettings.showNewTopicButton ? (
          <IconButton
            key={componentId}
            color="inherit"
            onClick={handleCreateTopic}
            size="small"
            sx={{ ml: 1 }}
          >
            <AddIcon />
          </IconButton>
        ) : null;

      case 'clearButton':
        return mergedTopToolbarSettings.showClearButton && currentTopic ? (
          <IconButton
            key={componentId}
            color="inherit"
            onClick={handleClearTopic}
            size="small"
            sx={{ ml: 1 }}
          >
            <ClearAllIcon />
          </IconButton>
        ) : null;

      case 'modelSelector':
        return mergedTopToolbarSettings.showModelSelector ? (
          <ModelSelector
            key={componentId}
            selectedModel={selectedModel}
            availableModels={availableModels}
            handleModelSelect={handleModelSelect}
            handleMenuClick={handleModelMenuClick}
            handleMenuClose={handleModelMenuClose}
            menuOpen={menuOpen}
            // 传递图标模式标志
            iconMode={mergedTopToolbarSettings.modelSelectorStyle === 'icon'}
          />
        ) : null;

      case 'settingsButton':
        return mergedTopToolbarSettings.showSettingsButton ? (
          <IconButton key={componentId} color="inherit" onClick={() => navigate('/settings')}>
            <SettingsIcon />
          </IconButton>
        ) : null;

      default:
        return null;
    }
  }, [
    isMobile,
    mergedTopToolbarSettings,
    setDrawerOpen,
    drawerOpen,
    currentTopic,
    handleCreateTopic,
    handleClearTopic,
    selectedModel,
    availableModels,
    handleModelSelect,
    handleModelMenuClick,
    handleModelMenuClose,
    menuOpen,
    navigate
  ]);

  // 优化消息发送回调函数 - 使用 useCallback 避免不必要的重新渲染
  const handleSendMessage = useCallback((content: string, images?: SiliconFlowImageFormat[], toolsEnabled?: boolean, files?: any[]) => {
    if (currentTopic) {
      handleMessageSend(content, images, toolsEnabled, files);
    } else {
      console.log('没有当前话题，无法发送消息');
    }
  }, [currentTopic, handleMessageSend]);

  const handleSendMultiModelMessage = useCallback((content: string, models: any[], images?: SiliconFlowImageFormat[], toolsEnabled?: boolean, files?: any[]) => {
    if (currentTopic) {
      handleMultiModelSend?.(content, models, images, toolsEnabled, files);
    } else {
      console.log('没有当前话题，无法发送多模型消息');
    }
  }, [currentTopic, handleMultiModelSend]);

  const handleSendImagePrompt = useCallback((prompt: string) => {
    handleMessageSend(prompt);
  }, [handleMessageSend]);

  // 优化 commonProps - 使用 useMemo 避免每次渲染时创建新对象
  const commonProps = useMemo(() => ({
    onSendMessage: handleSendMessage,
    onSendMultiModelMessage: handleMultiModelSend ? handleSendMultiModelMessage : undefined,
    availableModels,
    isLoading,
    allowConsecutiveMessages: true,
    imageGenerationMode,
    onSendImagePrompt: handleSendImagePrompt,
    webSearchActive,
    onStopResponse: handleStopResponseClick,
    isStreaming,
    isDebating,
    onStartDebate: handleStartDebate,
    onStopDebate: handleStopDebate,
    toolsEnabled
  }), [
    handleSendMessage,
    handleMultiModelSend,
    handleSendMultiModelMessage,
    availableModels,
    isLoading,
    imageGenerationMode,
    handleSendImagePrompt,
    webSearchActive,
    handleStopResponseClick,
    isStreaming,
    isDebating,
    handleStartDebate,
    handleStopDebate,
    toolsEnabled
  ]);

  // 优化渲染输入框组件函数 - 使用 useCallback
  const renderInputComponent = useCallback(() => {
    if (inputLayoutStyle === 'compact') {
      return (
        <CompactChatInput
          {...commonProps}
          onClearTopic={handleClearTopic}
          onNewTopic={handleCreateTopic}
          toggleImageGenerationMode={toggleImageGenerationMode}
          toggleWebSearch={toggleWebSearch}
          toggleToolsEnabled={toggleToolsEnabled}
        />
      );
    } else {
      return <ChatInput {...commonProps} />;
    }
  }, [
    inputLayoutStyle,
    commonProps,
    handleClearTopic,
    handleCreateTopic,
    toggleImageGenerationMode,
    toggleWebSearch,
    toggleToolsEnabled
  ]);

  return (
    <Box sx={STYLES.mainContainer}>
      {/* 桌面端固定显示侧边栏，移动端可隐藏 */}
      {!isMobile && (
        <Sidebar
          mcpMode={mcpMode}
          toolsEnabled={toolsEnabled}
          onMCPModeChange={handleMCPModeChange}
          onToolsToggle={toggleToolsEnabled}
        />
      )}

      {/* 主内容区域 */}
      <Box sx={STYLES.contentContainer}>
        {/* 顶部应用栏 */}
        <AppBar
          position="static"
          elevation={0}
          className="status-bar-safe-area"
          sx={STYLES.appBar}
        >
          <Toolbar sx={{
            ...STYLES.toolbar,
            justifyContent: mergedTopToolbarSettings.componentPositions?.length > 0 ? 'center' : 'space-between',
          }}>
            {/* 如果有DIY布局，使用绝对定位渲染组件 */}
            {mergedTopToolbarSettings.componentPositions?.length > 0 ? (
              <>
                {mergedTopToolbarSettings.componentPositions.map((position: any) => {
                  const component = renderToolbarComponent(position.id);
                  if (!component) return null;

                  return (
                    <Box
                      key={position.id}
                      sx={{
                        position: 'absolute',
                        left: `${position.x}%`,
                        top: `${position.y}%`,
                        transform: 'translate(-50%, -50%)',
                        zIndex: 10
                      }}
                    >
                      {component}
                    </Box>
                  );
                })}
              </>
            ) : (
              /* 传统左右布局 */
              <>
                <Box sx={{ display: 'flex', alignItems: 'center', gap: 1 }}>
                  {mergedTopToolbarSettings.leftComponents?.map(renderToolbarComponent).filter(Boolean)}
                </Box>
                <Box sx={{ display: 'flex', alignItems: 'center', gap: 1 }}>
                  {mergedTopToolbarSettings.rightComponents?.map(renderToolbarComponent).filter(Boolean)}
                </Box>
              </>
            )}
          </Toolbar>
        </AppBar>

        {/* 移动端侧边栏 */}
        {isMobile && (
          <Sidebar
            mobileOpen={drawerOpen}
            onMobileToggle={() => setDrawerOpen(!drawerOpen)}
            mcpMode={mcpMode}
            toolsEnabled={toolsEnabled}
            onMCPModeChange={handleMCPModeChange}
            onToolsToggle={toggleToolsEnabled}
          />
        )}

        {/* 聊天内容区域 */}
        <Box sx={STYLES.chatArea}>
          {currentTopic ? (
            <>
              {/* 消息列表应该有固定的可滚动区域，不会被输入框覆盖 */}
              <Box sx={STYLES.messageContainer}>
                <MessageList
                  messages={currentMessages}
                  onRegenerate={handleRegenerateMessage}
                  onDelete={handleDeleteMessage}
                  onSwitchVersion={handleSwitchMessageVersion}
                  onResend={handleResendMessage}
                />
              </Box>

              {/* 输入框容器，固定在底部 */}
              <Box sx={STYLES.inputContainer}>
                {/* 工具栏容器 - 仅在默认布局时显示 */}
                {shouldShowToolbar && (
                  <Box sx={STYLES.toolbarContainer}>
                    <ChatToolbar
                      onClearTopic={handleClearTopic}
                      imageGenerationMode={imageGenerationMode}
                      toggleImageGenerationMode={toggleImageGenerationMode}
                      webSearchActive={webSearchActive}
                      toggleWebSearch={toggleWebSearch}
                      toolsEnabled={toolsEnabled}
                      onToolsEnabledChange={toggleToolsEnabled}
                      smartSearchEnabled={smartSearchEnabled}
                      toggleSmartSearch={toggleSmartSearch}
                      showBothResults={showBothResults}
                      toggleShowBothResults={toggleShowBothResults}
                    />
                  </Box>
                )}

                {/* 输入框容器 */}
                <Box sx={STYLES.inputWrapper}>
                  {renderInputComponent()}
                </Box>
              </Box>
            </>
          ) : (
            <>
              <Box
                sx={{
                  ...STYLES.messageContainer,
                  marginBottom: '100px', // 为输入框留出足够空间
                }}
              >
                <Box sx={STYLES.welcomeContainer}>
                  <Typography
                    variant="h6"
                    gutterBottom
                    sx={STYLES.welcomeText}
                  >
                    对话开始了，请输入您的问题
                  </Typography>
                </Box>
              </Box>

              {/* 即使没有当前话题，也显示输入框 */}
              <Box sx={STYLES.inputContainer}>
                {/* 工具栏容器 - 仅在默认布局时显示 */}
                {shouldShowToolbar && (
                  <Box sx={STYLES.toolbarContainer}>
                    <ChatToolbar
                      onClearTopic={handleClearTopic}
                      imageGenerationMode={imageGenerationMode}
                      toggleImageGenerationMode={toggleImageGenerationMode}
                      webSearchActive={webSearchActive}
                      toggleWebSearch={toggleWebSearch}
                      toolsEnabled={toolsEnabled}
                      onToolsEnabledChange={toggleToolsEnabled}
                      smartSearchEnabled={smartSearchEnabled}
                      toggleSmartSearch={toggleSmartSearch}
                      showBothResults={showBothResults}
                      toggleShowBothResults={toggleShowBothResults}
                    />
                  </Box>
                )}

                {/* 输入框容器 */}
                <Box sx={STYLES.inputWrapper}>
                  {renderInputComponent()}
                </Box>
              </Box>
            </>
          )}
        </Box>
      </Box>
      
      {/* 搜索进度指示器 */}
      {searchProgress && searchProgress.visible && (
        <SearchProgressIndicator 
          status={searchProgress.status}
          query={searchProgress.query}
          error={searchProgress.error}
          visible={searchProgress.visible}
          onClose={handleSearchProgressClose}
        />
      )}
    </Box>
  );
};<|MERGE_RESOLUTION|>--- conflicted
+++ resolved
@@ -10,7 +10,6 @@
 import CompactChatInput from '../../../components/CompactChatInput';
 import { Sidebar } from '../../../components/TopicManagement';
 import ChatToolbar from '../../../components/ChatToolbar';
-import SearchProgressIndicator from '../../../components/SearchProgressIndicator';
 import { ModelSelector } from './ModelSelector';
 import { useSelector, useDispatch } from 'react-redux';
 import type { RootState } from '../../../shared/store';
@@ -18,7 +17,6 @@
 import { EventEmitter, EVENT_NAMES } from '../../../shared/services/EventService';
 import { TopicService } from '../../../shared/services/TopicService';
 import { newMessagesActions } from '../../../shared/store/slices/newMessagesSlice';
-import type { SearchProgressStatus } from '../../../shared/services/WebSearchBackendService';
 
 // 样式常量 - 提取重复的样式对象以提升性能
 const STYLES = {
@@ -156,23 +154,9 @@
   handleMessageSend: (content: string, images?: any[], toolsEnabled?: boolean, files?: any[]) => void;
   handleMultiModelSend?: (content: string, models: any[], images?: SiliconFlowImageFormat[], toolsEnabled?: boolean, files?: any[]) => void;
   handleStopResponseClick: () => void;
-<<<<<<< HEAD
-  smartSearchEnabled?: boolean;
-  toggleSmartSearch?: () => void;
-  showBothResults?: boolean;
-  toggleShowBothResults?: () => void;
-  searchProgress?: {
-    visible: boolean;
-    status: SearchProgressStatus;
-    query?: string;
-    error?: string;
-  };
-  handleSearchProgressClose?: () => void;
-=======
   isDebating?: boolean;
   handleStartDebate?: (question: string, config: any) => void;
   handleStopDebate?: () => void;
->>>>>>> c5f42cb6
 }
 
 export const ChatPageUI: React.FC<ChatPageUIProps> = ({
@@ -206,18 +190,9 @@
   handleMessageSend,
   handleMultiModelSend,
   handleStopResponseClick,
-<<<<<<< HEAD
-  smartSearchEnabled,
-  toggleSmartSearch,
-  showBothResults,
-  toggleShowBothResults,
-  searchProgress,
-  handleSearchProgressClose
-=======
   isDebating,
   handleStartDebate,
   handleStopDebate
->>>>>>> c5f42cb6
 }) => {
   const dispatch = useDispatch();
 
@@ -550,10 +525,6 @@
                       toggleWebSearch={toggleWebSearch}
                       toolsEnabled={toolsEnabled}
                       onToolsEnabledChange={toggleToolsEnabled}
-                      smartSearchEnabled={smartSearchEnabled}
-                      toggleSmartSearch={toggleSmartSearch}
-                      showBothResults={showBothResults}
-                      toggleShowBothResults={toggleShowBothResults}
                     />
                   </Box>
                 )}
@@ -596,10 +567,6 @@
                       toggleWebSearch={toggleWebSearch}
                       toolsEnabled={toolsEnabled}
                       onToolsEnabledChange={toggleToolsEnabled}
-                      smartSearchEnabled={smartSearchEnabled}
-                      toggleSmartSearch={toggleSmartSearch}
-                      showBothResults={showBothResults}
-                      toggleShowBothResults={toggleShowBothResults}
                     />
                   </Box>
                 )}
@@ -613,17 +580,6 @@
           )}
         </Box>
       </Box>
-      
-      {/* 搜索进度指示器 */}
-      {searchProgress && searchProgress.visible && (
-        <SearchProgressIndicator 
-          status={searchProgress.status}
-          query={searchProgress.query}
-          error={searchProgress.error}
-          visible={searchProgress.visible}
-          onClose={handleSearchProgressClose}
-        />
-      )}
     </Box>
   );
 };