import { useState } from 'react';
import { useDispatch } from 'react-redux';
import { newMessagesActions } from '../../../shared/store/slices/newMessagesSlice';
import { updateOneBlock } from '../../../shared/store/slices/messageBlocksSlice';
import { multiModelService } from '../../../shared/services/MultiModelService';
import { ApiProviderRegistry } from '../../../shared/services/messages/ApiProvider';
import { dexieStorage } from '../../../shared/services/DexieStorageService';
import {
  createUserMessage,
  createAssistantMessage
} from '../../../shared/utils/messageUtils';
import {
  AssistantMessageStatus
} from '../../../shared/types/newMessage.ts';


import WebSearchBackendService, { type SearchProgressStatus } from '../../../shared/services/WebSearchBackendService';
import { abortCompletion } from '../../../shared/utils/abortController';
import store from '../../../shared/store';
import type { SiliconFlowImageFormat } from '../../../shared/types';
import { shouldPerformSearch } from '../../../shared/utils/SmartSearchUtils';

// 智能搜索敏感度级别
export const SmartSearchSensitivity = {
  LOW: 'low',        // 低敏感度 - 只有非常明确的查询才触发搜索
  MEDIUM: 'medium',  // 中敏感度 - 默认级别，平衡精度和召回率
  HIGH: 'high'       // 高敏感度 - 倾向于更多触发搜索，可能有误触发
} as const;

// 定义智能搜索敏感度类型
export type SmartSearchSensitivityType = typeof SmartSearchSensitivity[keyof typeof SmartSearchSensitivity];

/**
 * 处理聊天特殊功能相关的钩子
 * 包括图像生成、网络搜索、URL抓取等功能
 */
export const useChatFeatures = (
  currentTopic: any,
  currentMessages: any[],
  selectedModel: any,
  handleSendMessage: (content: string, images?: SiliconFlowImageFormat[], toolsEnabled?: boolean, files?: any[]) => void
) => {
  const dispatch = useDispatch();
  const [webSearchActive, setWebSearchActive] = useState(false); // 控制是否处于网络搜索模式
  const [imageGenerationMode, setImageGenerationMode] = useState(false); // 控制是否处于图像生成模式
  // MCP 工具开关状态 - 从 localStorage 读取并持久化
  const [toolsEnabled, setToolsEnabled] = useState(() => {
    const saved = localStorage.getItem('mcp-tools-enabled');
    return saved !== null ? JSON.parse(saved) : true; // 默认启用
  });
  // 添加智能搜索模式开关状态 - 从 localStorage 读取并持久化
  const [smartSearchEnabled, setSmartSearchEnabled] = useState(() => {
    const saved = localStorage.getItem('smart-search-enabled');
    return saved !== null ? JSON.parse(saved) : false; // 默认禁用
  });
  // 添加搜索结果自动发送给AI的开关状态 - 从 localStorage 读取并持久化
  const [sendSearchToAI, setSendSearchToAI] = useState(() => {
    const saved = localStorage.getItem('send-search-to-ai');
    return saved !== null ? JSON.parse(saved) : true; // 默认启用
  });
  // 添加智能搜索敏感度设置 - 从 localStorage 读取
  const [smartSearchSensitivity, setSmartSearchSensitivity] = useState<SmartSearchSensitivityType>(() => {
    const saved = localStorage.getItem('smart-search-sensitivity');
    return (saved as SmartSearchSensitivityType) || SmartSearchSensitivity.MEDIUM; // 默认中等敏感度
  });
  // 添加正在进行自动搜索的状态
  const [autoSearching, setAutoSearching] = useState(false);
  // 添加同时显示搜索结果和AI分析的状态
  const [showBothResults, setShowBothResults] = useState(() => {
    const saved = localStorage.getItem('show-both-results');
    return saved !== null ? JSON.parse(saved) : false; // 默认不启用
  });
  
  // 添加搜索进度状态跟踪
  const [searchProgress, setSearchProgress] = useState<{
    visible: boolean;
    status: SearchProgressStatus;
    query?: string;
    error?: string;
  }>({
    visible: false,
    status: 'preparing'
  });

  // 切换图像生成模式
  const toggleImageGenerationMode = () => {
    setImageGenerationMode(!imageGenerationMode);
    // 如果启用图像生成模式，关闭网络搜索模式
    if (!imageGenerationMode && webSearchActive) {
      setWebSearchActive(false);
    }
  };

  // 切换网络搜索模式
  const toggleWebSearch = () => {
    setWebSearchActive(!webSearchActive);
    // 如果启用网络搜索模式，关闭图像生成模式
    if (!webSearchActive && imageGenerationMode) {
      setImageGenerationMode(false);
    }
  };

  // 处理图像生成提示词
  const handleImagePrompt = (prompt: string, images?: SiliconFlowImageFormat[], files?: any[]) => {
    if (!currentTopic || !prompt.trim() || !selectedModel) return;

    console.log(`[useChatFeatures] 处理图像生成提示词: ${prompt}`);
    console.log(`[useChatFeatures] 使用模型: ${selectedModel.id}`);

    // 直接使用正常的消息发送流程，让messageThunk处理图像生成
    // 不再调用handleSendMessage，避免重复发送
    handleSendMessage(prompt, images, false, files); // 禁用工具，因为图像生成不需要工具
  };

  // 处理网络搜索请求
  const handleWebSearch = async (query: string) => {
    if (!currentTopic || !query.trim()) return;

    try {
      console.log(`[useChatFeatures] 处理网络搜索: ${query}`);
      
      // 设置搜索进度状态为可见，初始化查询和状态
      setSearchProgress({
        visible: true,
        status: 'preparing',
        query: query
      });
      
      // 搜索进度回调函数
      const progressCallback = (status: SearchProgressStatus, message?: string) => {
        console.log(`[SearchProgress] ${status}: ${message || ''}`);
        setSearchProgress(prev => ({
          ...prev,
          status,
          error: status === 'error' ? message : undefined
        }));
      };
      
      // 使用后台服务处理搜索和AI调用集成，传入进度回调
      const { userMessageId, assistantMessageId } = await WebSearchBackendService.processSearchAndSendToAI(
        query,
        currentTopic.id,
        selectedModel?.id,
        selectedModel,
        progressCallback
      );
<<<<<<< HEAD
      
      console.log(`[useChatFeatures] 搜索和AI处理完成，用户消息ID: ${userMessageId}，助手消息ID: ${assistantMessageId}`);
      
      // 标记自动搜索已完成
      if (autoSearching) {
        setAutoSearching(false);
      }
      
      // 关闭网络搜索模式
      setWebSearchActive(false);
      
      // 3秒后自动隐藏搜索进度指示器（通过组件内的useEffect完成）
=======

      // 🚀 风格：搜索结果通过搜索结果块显示
      let resultsContent = '';

      if (searchResults.length === 0) {
        resultsContent = "没有找到相关结果。";
      } else {
        // 🚀 消息内容为空，搜索结果完全通过块显示
        resultsContent = '';

        // 🚀 创建搜索结果块
        const searchResultsBlock = {
          id: `search-results-${Date.now()}`,
          type: MessageBlockType.SEARCH_RESULTS,
          messageId: searchingMessage.id,
          content: '',
          status: MessageBlockStatus.SUCCESS,
          searchResults: searchResults,
          query: query,
          createdAt: new Date().toISOString(),
          updatedAt: new Date().toISOString()
        };

        // 🚀 将搜索结果块插入到消息块列表的开头（在主文本块之前）
        const updatedMessage = await dexieStorage.getMessage(searchingMessage.id);
        if (updatedMessage) {
          // 将搜索结果块ID插入到blocks数组的开头
          const updatedBlocks = [searchResultsBlock.id, ...(updatedMessage.blocks || [])];
          await dexieStorage.updateMessage(searchingMessage.id, { blocks: updatedBlocks });
          await dexieStorage.saveMessageBlock(searchResultsBlock);
        }
      }

      // 更新主文本块内容
      if (mainTextBlock && mainTextBlock.id) {
        TopicService.updateMessageBlockFields(mainTextBlock.id, {
          content: resultsContent,
          status: MessageBlockStatus.SUCCESS
        });
      }

      // 🚀 不再创建引用块，搜索结果通过搜索结果块显示

      // 更新消息状态为成功
      store.dispatch({
        type: 'normalizedMessages/updateMessageStatus',
        payload: {
          topicId: currentTopic.id,
          messageId: searchingMessage.id,
          status: AssistantMessageStatus.SUCCESS
        }
      });

      // 关闭网络搜索模式
      setWebSearchActive(false);

      // 🚀 新增：基于搜索结果让AI进行回复（在同一个消息块内追加）
      if (mainTextBlock && mainTextBlock.id) {
        await handleAIResponseAfterSearch(
          query,
          searchResults,
          currentTopic,
          selectedModel,
          searchingMessage.id,
          mainTextBlock.id
        );
      }

>>>>>>> c5f42cb6
    } catch (error) {
      console.error("[useChatFeatures] 网络搜索处理失败:", error);
      
      // 更新搜索进度状态为错误
      setSearchProgress(prev => ({
        ...prev,
        status: 'error',
        error: `搜索失败: ${error instanceof Error ? error.message : String(error)}`
      }));
      
      // 关闭网络搜索模式和自动搜索状态
      setWebSearchActive(false);
      setAutoSearching(false);
      
      // 显示错误消息
      store.dispatch({
        type: 'normalizedMessages/setError',
        payload: {
          error: `网络搜索处理失败: ${error instanceof Error ? error.message : String(error)}`
        }
      });
    }
  };

  // 🚀 新增：基于搜索结果让AI进行回复（在同一个消息块内追加内容）
  const handleAIResponseAfterSearch = async (
    originalQuery: string,
    searchResults: any[],
    topic: any,
    model: any,
    existingMessageId: string,
    existingMainTextBlockId: string
  ) => {
    if (!topic || !model || searchResults.length === 0 || !existingMessageId || !existingMainTextBlockId) return;

    try {
      console.log(`[useChatFeatures] 开始基于搜索结果生成AI回复，追加到现有消息`);

      // 构建包含搜索结果的提示词
      let searchContext = `用户问题：${originalQuery}\n\n`;
      searchContext += `网络搜索结果：\n`;

      searchResults.forEach((result, index) => {
        searchContext += `${index + 1}. 标题：${result.title}\n`;
        searchContext += `   链接：${result.url}\n`;
        searchContext += `   内容：${result.snippet}\n\n`;
      });

      searchContext += `请基于以上搜索结果，对用户的问题进行详细、准确的回答。请引用相关的搜索结果，并提供有价值的分析和见解。`;

      // 获取当前搜索结果内容
      const currentBlock = store.getState().messageBlocks.entities[existingMainTextBlockId];
      const currentContent = (currentBlock as any)?.content || '';

      // 在现有内容后添加分隔符和AI分析标题
      const aiAnalysisHeader = '\n\n---\n\n## 🤖 AI 智能分析\n\n';

      // 先更新块内容，添加AI分析标题
      await TopicService.updateMessageBlockFields(existingMainTextBlockId, {
        content: currentContent + aiAnalysisHeader,
        status: MessageBlockStatus.PROCESSING
      });

      // 调用AI API
      const { sendChatRequest } = await import('../../../shared/api');

      // 构建消息历史
      const messages = [{
        role: 'user' as const,
        content: searchContext
      }];

      console.log(`[useChatFeatures] 调用AI API进行搜索结果分析`);

      // 调用AI API
      const response = await sendChatRequest({
        messages,
        modelId: model.id,
        onChunk: async (content: string) => {
          // 实时更新块内容：搜索结果 + AI分析标题 + AI回复内容
          const updatedContent = currentContent + aiAnalysisHeader + content;

          // 同时更新数据库和Redux状态
          await TopicService.updateMessageBlockFields(existingMainTextBlockId, {
            content: updatedContent,
            status: MessageBlockStatus.PROCESSING
          });

          // 强制更新Redux状态以触发UI重新渲染
          dispatch(updateOneBlock({
            id: existingMainTextBlockId,
            changes: {
              content: updatedContent,
              status: MessageBlockStatus.PROCESSING,
              updatedAt: new Date().toISOString()
            }
          }));
        }
      });

      // 处理最终响应
      let finalAIContent = '';
      if (response.success && response.content) {
        finalAIContent = response.content;
      } else if (response.error) {
        finalAIContent = `AI分析失败: ${response.error}`;
      }

      // 更新最终内容和状态
      const finalContent = currentContent + aiAnalysisHeader + finalAIContent;
      await TopicService.updateMessageBlockFields(existingMainTextBlockId, {
        content: finalContent,
        status: MessageBlockStatus.SUCCESS
      });

      // 更新消息状态为成功
      store.dispatch({
        type: 'normalizedMessages/updateMessageStatus',
        payload: {
          topicId: topic.id,
          messageId: existingMessageId,
          status: AssistantMessageStatus.SUCCESS
        }
      });

      console.log(`[useChatFeatures] AI搜索结果分析完成`);

    } catch (error) {
      console.error('[useChatFeatures] AI搜索结果分析失败:', error);
    }
  };

  // 处理停止响应点击事件
  const handleStopResponseClick = () => {
    if (!currentTopic) return;

    // 找到所有正在处理的助手消息
    const streamingMessages = currentMessages.filter(
      m => m.role === 'assistant' &&
      (m.status === AssistantMessageStatus.PROCESSING ||
       m.status === AssistantMessageStatus.PENDING ||
       m.status === AssistantMessageStatus.SEARCHING)
    );

    // 中断所有正在进行的请求
    const askIds = [...new Set(streamingMessages?.map((m) => m.askId).filter((id) => !!id) as string[])];

    for (const askId of askIds) {
      abortCompletion(askId);
    }

    // 停止流式响应
    store.dispatch({
      type: 'messages/setTopicStreaming',
      payload: { topicId: currentTopic.id, streaming: false }
    });

    // 更新所有正在处理的消息状态为成功，并添加中断标记
    streamingMessages.forEach(message => {
      console.log(`[handleStopResponseClick] 更新消息状态为成功: ${message.id}`);

      dispatch(newMessagesActions.updateMessage({
        id: message.id,
        changes: {
          status: AssistantMessageStatus.SUCCESS,
          updatedAt: new Date().toISOString()
        }
      }));
    });
    
    // 如果正在自动搜索，也取消
    if (autoSearching) {
      setAutoSearching(false);
      
      // 隐藏搜索进度指示器
      setSearchProgress(prev => ({
        ...prev,
        visible: false
      }));
    }
  };

  // 处理搜索进度指示器关闭事件
  const handleSearchProgressClose = () => {
    setSearchProgress(prev => ({
      ...prev,
      visible: false
    }));
  };

  // 处理智能搜索敏感度改变
  const handleSmartSearchSensitivityChange = (sensitivity: SmartSearchSensitivityType) => {
    setSmartSearchSensitivity(sensitivity);
    localStorage.setItem('smart-search-sensitivity', sensitivity);
    console.log(`[useChatFeatures] 智能搜索敏感度设置为: ${sensitivity}`);
  };

  // 处理消息发送
  const handleMessageSend = async (content: string, images?: SiliconFlowImageFormat[], toolsEnabled?: boolean, files?: any[]) => {
    // 如果处于图像生成模式，则调用图像生成处理函数
    if (imageGenerationMode) {
      handleImagePrompt(content, images, files);
      // 关闭图像生成模式
      setImageGenerationMode(false);
      return;
    }

    // 如果处于网络搜索模式，则调用网络搜索处理函数
    if (webSearchActive) {
      handleWebSearch(content);
      return;
    }
    
    // 如果启用了智能搜索，则检查是否需要自动搜索
    if (smartSearchEnabled && !autoSearching) {
      // 根据敏感度调整智能搜索触发条件
      let triggerThreshold = 0;
      switch (smartSearchSensitivity) {
        case SmartSearchSensitivity.LOW:
          triggerThreshold = 3; // 需要更多触发条件
          break;
        case SmartSearchSensitivity.MEDIUM:
          triggerThreshold = 2; // 默认触发条件
          break;
        case SmartSearchSensitivity.HIGH:
          triggerThreshold = 1; // 更容易触发
          break;
        default:
          triggerThreshold = 2;
      }
      
      // 使用智能搜索工具判断是否需要搜索，传入敏感度参数
      const needsSearch = shouldPerformSearch(content, triggerThreshold);
      
      if (needsSearch) {
        console.log(`[useChatFeatures] 智能搜索触发（敏感度:${smartSearchSensitivity}），自动进行网络搜索`);
        // 标记正在进行自动搜索
        setAutoSearching(true);
        // 执行网络搜索
        handleWebSearch(content);
        return;
      }
    }

    // 正常的消息发送处理，传递工具开关状态和文件
    handleSendMessage(content, images, toolsEnabled, files);
  };

  // 切换工具调用开关
  const toggleToolsEnabled = () => {
    const newValue = !toolsEnabled;
    setToolsEnabled(newValue);
    localStorage.setItem('mcp-tools-enabled', JSON.stringify(newValue));
  };
  
  // 切换智能搜索开关
  const toggleSmartSearch = () => {
    const newValue = !smartSearchEnabled;
    setSmartSearchEnabled(newValue);
    localStorage.setItem('smart-search-enabled', JSON.stringify(newValue));
    console.log(`[useChatFeatures] 智能搜索模式 ${newValue ? '启用' : '禁用'}`);
    
    // 如果启用智能搜索，显示简短提示
    if (newValue) {
      // 这里可以添加一个事件或回调来提示用户，如果需要的话
    }
  };
  
  // 切换搜索结果自动发送给AI的开关
  const toggleSendSearchToAI = () => {
    const newValue = !sendSearchToAI;
    setSendSearchToAI(newValue);
    localStorage.setItem('send-search-to-ai', JSON.stringify(newValue));
    console.log(`[useChatFeatures] 搜索结果自动发送给AI ${newValue ? '启用' : '禁用'}`);
  };
  
  // 切换同时显示搜索结果和AI分析的开关
  const toggleShowBothResults = () => {
    const newValue = !showBothResults;
    setShowBothResults(newValue);
    localStorage.setItem('show-both-results', JSON.stringify(newValue));
    console.log(`[useChatFeatures] 同时显示搜索结果和AI分析 ${newValue ? '启用' : '禁用'}`);
    
    // 如果启用同时显示功能，必须启用发送搜索结果给AI
    if (newValue && !sendSearchToAI) {
      setSendSearchToAI(true);
      localStorage.setItem('send-search-to-ai', JSON.stringify(true));
      console.log('[useChatFeatures] 自动启用发送搜索结果给AI（同时显示功能需要）');
    }
  };

  // 处理多模型发送
  const handleMultiModelSend = async (content: string, models: any[], images?: any[], _toolsEnabled?: boolean, files?: any[]) => {
    if (!currentTopic || !selectedModel) return;

    try {
      console.log(`[useChatFeatures] 开始多模型发送，模型数量: ${models.length}`);
      console.log(`[useChatFeatures] 选中的模型:`, models.map(m => `${m.provider || m.providerType}:${m.id}`));

      // 使用静态导入的服务

      // 创建用户消息
      const { message: userMessage, blocks: userBlocks } = createUserMessage({
        content,
        assistantId: currentTopic.assistantId,
        topicId: currentTopic.id,
        modelId: selectedModel.id,
        model: selectedModel,
        images: images?.map(img => ({ url: img.image_url?.url || '' })),
        files: files?.map(file => file.fileRecord).filter(Boolean)
      });

      // 创建助手消息
      const { message: assistantMessage, blocks: assistantBlocks } = createAssistantMessage({
        assistantId: currentTopic.assistantId,
        topicId: currentTopic.id,
        askId: userMessage.id,
        modelId: selectedModel.id,
        model: selectedModel
      });

      // 保存消息到数据库
      await dexieStorage.saveMessage(userMessage);
      await dexieStorage.saveMessage(assistantMessage);

      // 保存消息块
      for (const block of [...userBlocks, ...assistantBlocks]) {
        await dexieStorage.saveMessageBlock(block);
      }

      // 更新Redux状态
      dispatch(newMessagesActions.addMessage({ topicId: currentTopic.id, message: userMessage }));
      dispatch(newMessagesActions.addMessage({ topicId: currentTopic.id, message: assistantMessage }));

      // 创建多模型响应块
      const blockId = await multiModelService.createMultiModelBlock(
        assistantMessage.id,
        models,
        'vertical' // 默认垂直布局
      );

      console.log(`[useChatFeatures] 创建多模型块: ${blockId}`);

      // 并行调用所有模型
      models.map(async (model) => {
        try {
          const modelKey = `${model.provider || model.providerType}:${model.id}`;
          console.log(`[useChatFeatures] 调用模型: ${modelKey}`);

          // 实际调用模型API
          await callSingleModelForMultiModel(model, content, blockId);

        } catch (error) {
          console.error(`[useChatFeatures] 模型 ${model.id} 调用失败:`, error);
          await multiModelService.updateModelResponse(blockId, model.id, `模型调用失败: ${error}`, 'error');
        }
      });

    } catch (error) {
      console.error('[useChatFeatures] 多模型发送失败:', error);
    }
  };

  // 为多模型调用单个模型
  const callSingleModelForMultiModel = async (
    model: any,
    content: string,
    blockId: string
  ) => {
    try {
      console.log(`[useChatFeatures] 开始调用单个模型: ${model.id}`);

      // 使用静态导入的API和服务

      // 获取当前话题的消息历史
      const topicMessages = await dexieStorage.getTopicMessages(currentTopic.id);

      // 按创建时间排序消息
      const sortedMessages = [...topicMessages].sort((a, b) => {
        const timeA = new Date(a.createdAt).getTime();
        const timeB = new Date(b.createdAt).getTime();
        return timeA - timeB;
      });

      // 构建API消息数组
      const chatMessages: any[] = [];

      // 添加历史消息
      for (const message of sortedMessages) {
        if (message.role === 'system') continue; // 跳过系统消息

        // 获取消息的主要文本内容
        const messageBlocks = await dexieStorage.getMessageBlocksByMessageId(message.id);
        const mainTextBlock = messageBlocks.find((block: any) => block.type === 'main_text');
        const messageContent = (mainTextBlock as any)?.content || '';

        if (messageContent.trim()) {
          // 创建符合Message接口的对象
          chatMessages.push({
            id: message.id,
            role: message.role,
            content: messageContent,
            assistantId: message.assistantId,
            topicId: message.topicId,
            createdAt: message.createdAt,
            status: message.status,
            blocks: message.blocks
          });
        }
      }

      // 添加用户的新消息
      chatMessages.push({
        id: `temp-${Date.now()}`,
        role: 'user' as const,
        content: content,
        assistantId: currentTopic.assistantId,
        topicId: currentTopic.id,
        createdAt: new Date().toISOString(),
        status: 'success',
        blocks: []
      });

      console.log(`[useChatFeatures] 为模型 ${model.id} 准备消息历史，消息数量: ${chatMessages.length}`);

      // 获取API提供商
      const provider = ApiProviderRegistry.get(model);
      if (!provider) {
        throw new Error(`无法获取模型 ${model.id} 的API提供商`);
      }

      // 初始化响应状态
      await multiModelService.updateModelResponse(blockId, model.id, '', 'streaming');

      // 调用模型API，使用流式更新
      const response = await provider.sendChatMessage(chatMessages, {
        onUpdate: async (content: string) => {
          // 实时更新响应内容
          await multiModelService.updateModelResponse(blockId, model.id, content, 'streaming');
        },
        enableTools: true,
        // 其他选项...
      });

      // 处理最终响应
      let finalContent = '';
      if (typeof response === 'string') {
        finalContent = response;
      } else if (response && typeof response === 'object' && 'content' in response) {
        finalContent = response.content;
      }

      // 完成响应
      await multiModelService.completeModelResponse(blockId, model.id, finalContent);

      console.log(`[useChatFeatures] 模型 ${model.id} 调用完成`);

    } catch (error) {
      console.error(`[useChatFeatures] 模型 ${model.id} 调用失败:`, error);

      // 使用静态导入的服务
      await multiModelService.updateModelResponse(
        blockId,
        model.id,
        `调用失败: ${error instanceof Error ? error.message : String(error)}`,
        'error'
      );
    }
  };

  return {
    webSearchActive,
    imageGenerationMode,
    toolsEnabled,
    smartSearchEnabled,
    sendSearchToAI,
    autoSearching,
    smartSearchSensitivity,
    showBothResults,
    searchProgress,
    toggleWebSearch,
    toggleImageGenerationMode,
    toggleToolsEnabled,
    toggleSmartSearch,
    toggleSendSearchToAI,
    toggleShowBothResults,
    handleSmartSearchSensitivityChange,
    handleWebSearch,
    handleImagePrompt,
    handleStopResponseClick,
    handleSearchProgressClose,
    handleMessageSend,
    handleMultiModelSend
  };
};<|MERGE_RESOLUTION|>--- conflicted
+++ resolved
@@ -10,25 +10,17 @@
   createAssistantMessage
 } from '../../../shared/utils/messageUtils';
 import {
+  MessageBlockType,
+  MessageBlockStatus,
   AssistantMessageStatus
 } from '../../../shared/types/newMessage.ts';
 
 
-import WebSearchBackendService, { type SearchProgressStatus } from '../../../shared/services/WebSearchBackendService';
+import EnhancedWebSearchService from '../../../shared/services/EnhancedWebSearchService';
 import { abortCompletion } from '../../../shared/utils/abortController';
 import store from '../../../shared/store';
+import { TopicService } from '../../../shared/services/TopicService';
 import type { SiliconFlowImageFormat } from '../../../shared/types';
-import { shouldPerformSearch } from '../../../shared/utils/SmartSearchUtils';
-
-// 智能搜索敏感度级别
-export const SmartSearchSensitivity = {
-  LOW: 'low',        // 低敏感度 - 只有非常明确的查询才触发搜索
-  MEDIUM: 'medium',  // 中敏感度 - 默认级别，平衡精度和召回率
-  HIGH: 'high'       // 高敏感度 - 倾向于更多触发搜索，可能有误触发
-} as const;
-
-// 定义智能搜索敏感度类型
-export type SmartSearchSensitivityType = typeof SmartSearchSensitivity[keyof typeof SmartSearchSensitivity];
 
 /**
  * 处理聊天特殊功能相关的钩子
@@ -48,38 +40,10 @@
     const saved = localStorage.getItem('mcp-tools-enabled');
     return saved !== null ? JSON.parse(saved) : true; // 默认启用
   });
-  // 添加智能搜索模式开关状态 - 从 localStorage 读取并持久化
-  const [smartSearchEnabled, setSmartSearchEnabled] = useState(() => {
-    const saved = localStorage.getItem('smart-search-enabled');
-    return saved !== null ? JSON.parse(saved) : false; // 默认禁用
-  });
-  // 添加搜索结果自动发送给AI的开关状态 - 从 localStorage 读取并持久化
-  const [sendSearchToAI, setSendSearchToAI] = useState(() => {
-    const saved = localStorage.getItem('send-search-to-ai');
-    return saved !== null ? JSON.parse(saved) : true; // 默认启用
-  });
-  // 添加智能搜索敏感度设置 - 从 localStorage 读取
-  const [smartSearchSensitivity, setSmartSearchSensitivity] = useState<SmartSearchSensitivityType>(() => {
-    const saved = localStorage.getItem('smart-search-sensitivity');
-    return (saved as SmartSearchSensitivityType) || SmartSearchSensitivity.MEDIUM; // 默认中等敏感度
-  });
-  // 添加正在进行自动搜索的状态
-  const [autoSearching, setAutoSearching] = useState(false);
-  // 添加同时显示搜索结果和AI分析的状态
-  const [showBothResults, setShowBothResults] = useState(() => {
-    const saved = localStorage.getItem('show-both-results');
-    return saved !== null ? JSON.parse(saved) : false; // 默认不启用
-  });
-  
-  // 添加搜索进度状态跟踪
-  const [searchProgress, setSearchProgress] = useState<{
-    visible: boolean;
-    status: SearchProgressStatus;
-    query?: string;
-    error?: string;
-  }>({
-    visible: false,
-    status: 'preparing'
+  // MCP 工具调用模式 - 从 localStorage 读取
+  const [mcpMode, setMcpMode] = useState<'prompt' | 'function'>(() => {
+    const saved = localStorage.getItem('mcp-mode');
+    return (saved as 'prompt' | 'function') || 'function';
   });
 
   // 切换图像生成模式
@@ -116,48 +80,45 @@
   const handleWebSearch = async (query: string) => {
     if (!currentTopic || !query.trim()) return;
 
+    // 使用新的块系统创建用户消息
+    const { message: userMessage, blocks: userBlocks } = createUserMessage({
+      content: query,
+      assistantId: currentTopic.assistantId,
+      topicId: currentTopic.id,
+      modelId: selectedModel?.id,
+      model: selectedModel || undefined
+    });
+
+    // 保存用户消息和块
+    await TopicService.saveMessageAndBlocks(userMessage, userBlocks);
+
     try {
-      console.log(`[useChatFeatures] 处理网络搜索: ${query}`);
-      
-      // 设置搜索进度状态为可见，初始化查询和状态
-      setSearchProgress({
-        visible: true,
-        status: 'preparing',
-        query: query
-      });
-      
-      // 搜索进度回调函数
-      const progressCallback = (status: SearchProgressStatus, message?: string) => {
-        console.log(`[SearchProgress] ${status}: ${message || ''}`);
-        setSearchProgress(prev => ({
-          ...prev,
-          status,
-          error: status === 'error' ? message : undefined
-        }));
-      };
-      
-      // 使用后台服务处理搜索和AI调用集成，传入进度回调
-      const { userMessageId, assistantMessageId } = await WebSearchBackendService.processSearchAndSendToAI(
+      // 创建助手消息和块
+      const { message: searchingMessage, blocks: searchingBlocks } = createAssistantMessage({
+        assistantId: currentTopic.assistantId,
+        topicId: currentTopic.id,
+        askId: userMessage.id,
+        modelId: selectedModel?.id,
+        model: selectedModel || undefined,
+        status: AssistantMessageStatus.SEARCHING // 设置初始状态为SEARCHING
+      });
+
+      // 更新主文本块内容
+      const mainTextBlock = searchingBlocks.find((block: any) => block.type === MessageBlockType.MAIN_TEXT);
+      if (mainTextBlock && 'content' in mainTextBlock) {
+        mainTextBlock.content = "正在搜索网络，请稍候...";
+        mainTextBlock.status = MessageBlockStatus.PROCESSING; // 使用PROCESSING状态
+      }
+
+      // 保存助手消息和块
+      await TopicService.saveMessageAndBlocks(searchingMessage, searchingBlocks);
+
+      // 使用增强版搜索服务 - 支持最佳实例所有提供商
+      const searchResults = await EnhancedWebSearchService.searchWithStatus(
         query,
         currentTopic.id,
-        selectedModel?.id,
-        selectedModel,
-        progressCallback
+        searchingMessage.id
       );
-<<<<<<< HEAD
-      
-      console.log(`[useChatFeatures] 搜索和AI处理完成，用户消息ID: ${userMessageId}，助手消息ID: ${assistantMessageId}`);
-      
-      // 标记自动搜索已完成
-      if (autoSearching) {
-        setAutoSearching(false);
-      }
-      
-      // 关闭网络搜索模式
-      setWebSearchActive(false);
-      
-      // 3秒后自动隐藏搜索进度指示器（通过组件内的useEffect完成）
-=======
 
       // 🚀 风格：搜索结果通过搜索结果块显示
       let resultsContent = '';
@@ -226,28 +187,39 @@
         );
       }
 
->>>>>>> c5f42cb6
     } catch (error) {
-      console.error("[useChatFeatures] 网络搜索处理失败:", error);
-      
-      // 更新搜索进度状态为错误
-      setSearchProgress(prev => ({
-        ...prev,
-        status: 'error',
-        error: `搜索失败: ${error instanceof Error ? error.message : String(error)}`
-      }));
-      
-      // 关闭网络搜索模式和自动搜索状态
-      setWebSearchActive(false);
-      setAutoSearching(false);
-      
-      // 显示错误消息
+      console.error("网络搜索失败:", error);
+
+      // 创建错误消息
+      const { message: errorMessage, blocks: errorBlocks } = createAssistantMessage({
+        assistantId: currentTopic.assistantId,
+        topicId: currentTopic.id,
+        askId: userMessage.id,
+        modelId: selectedModel?.id,
+        model: selectedModel || undefined,
+        status: AssistantMessageStatus.ERROR // 设置状态为ERROR
+      });
+
+      // 更新主文本块内容
+      const mainTextBlock = errorBlocks.find((block: any) => block.type === MessageBlockType.MAIN_TEXT);
+      if (mainTextBlock && 'content' in mainTextBlock) {
+        mainTextBlock.content = `网络搜索失败: ${error instanceof Error ? error.message : String(error)}`;
+        mainTextBlock.status = MessageBlockStatus.ERROR;
+      }
+
+      // 保存错误消息和块
+      await TopicService.saveMessageAndBlocks(errorMessage, errorBlocks);
+
+      // 设置错误状态
       store.dispatch({
         type: 'normalizedMessages/setError',
         payload: {
-          error: `网络搜索处理失败: ${error instanceof Error ? error.message : String(error)}`
-        }
-      });
+          error: `网络搜索失败: ${error instanceof Error ? error.message : String(error)}`
+        }
+      });
+
+      // 关闭网络搜索模式
+      setWebSearchActive(false);
     }
   };
 
@@ -396,32 +368,6 @@
         }
       }));
     });
-    
-    // 如果正在自动搜索，也取消
-    if (autoSearching) {
-      setAutoSearching(false);
-      
-      // 隐藏搜索进度指示器
-      setSearchProgress(prev => ({
-        ...prev,
-        visible: false
-      }));
-    }
-  };
-
-  // 处理搜索进度指示器关闭事件
-  const handleSearchProgressClose = () => {
-    setSearchProgress(prev => ({
-      ...prev,
-      visible: false
-    }));
-  };
-
-  // 处理智能搜索敏感度改变
-  const handleSmartSearchSensitivityChange = (sensitivity: SmartSearchSensitivityType) => {
-    setSmartSearchSensitivity(sensitivity);
-    localStorage.setItem('smart-search-sensitivity', sensitivity);
-    console.log(`[useChatFeatures] 智能搜索敏感度设置为: ${sensitivity}`);
   };
 
   // 处理消息发送
@@ -439,37 +385,6 @@
       handleWebSearch(content);
       return;
     }
-    
-    // 如果启用了智能搜索，则检查是否需要自动搜索
-    if (smartSearchEnabled && !autoSearching) {
-      // 根据敏感度调整智能搜索触发条件
-      let triggerThreshold = 0;
-      switch (smartSearchSensitivity) {
-        case SmartSearchSensitivity.LOW:
-          triggerThreshold = 3; // 需要更多触发条件
-          break;
-        case SmartSearchSensitivity.MEDIUM:
-          triggerThreshold = 2; // 默认触发条件
-          break;
-        case SmartSearchSensitivity.HIGH:
-          triggerThreshold = 1; // 更容易触发
-          break;
-        default:
-          triggerThreshold = 2;
-      }
-      
-      // 使用智能搜索工具判断是否需要搜索，传入敏感度参数
-      const needsSearch = shouldPerformSearch(content, triggerThreshold);
-      
-      if (needsSearch) {
-        console.log(`[useChatFeatures] 智能搜索触发（敏感度:${smartSearchSensitivity}），自动进行网络搜索`);
-        // 标记正在进行自动搜索
-        setAutoSearching(true);
-        // 执行网络搜索
-        handleWebSearch(content);
-        return;
-      }
-    }
 
     // 正常的消息发送处理，传递工具开关状态和文件
     handleSendMessage(content, images, toolsEnabled, files);
@@ -481,41 +396,11 @@
     setToolsEnabled(newValue);
     localStorage.setItem('mcp-tools-enabled', JSON.stringify(newValue));
   };
-  
-  // 切换智能搜索开关
-  const toggleSmartSearch = () => {
-    const newValue = !smartSearchEnabled;
-    setSmartSearchEnabled(newValue);
-    localStorage.setItem('smart-search-enabled', JSON.stringify(newValue));
-    console.log(`[useChatFeatures] 智能搜索模式 ${newValue ? '启用' : '禁用'}`);
-    
-    // 如果启用智能搜索，显示简短提示
-    if (newValue) {
-      // 这里可以添加一个事件或回调来提示用户，如果需要的话
-    }
-  };
-  
-  // 切换搜索结果自动发送给AI的开关
-  const toggleSendSearchToAI = () => {
-    const newValue = !sendSearchToAI;
-    setSendSearchToAI(newValue);
-    localStorage.setItem('send-search-to-ai', JSON.stringify(newValue));
-    console.log(`[useChatFeatures] 搜索结果自动发送给AI ${newValue ? '启用' : '禁用'}`);
-  };
-  
-  // 切换同时显示搜索结果和AI分析的开关
-  const toggleShowBothResults = () => {
-    const newValue = !showBothResults;
-    setShowBothResults(newValue);
-    localStorage.setItem('show-both-results', JSON.stringify(newValue));
-    console.log(`[useChatFeatures] 同时显示搜索结果和AI分析 ${newValue ? '启用' : '禁用'}`);
-    
-    // 如果启用同时显示功能，必须启用发送搜索结果给AI
-    if (newValue && !sendSearchToAI) {
-      setSendSearchToAI(true);
-      localStorage.setItem('send-search-to-ai', JSON.stringify(true));
-      console.log('[useChatFeatures] 自动启用发送搜索结果给AI（同时显示功能需要）');
-    }
+
+  // 切换 MCP 模式
+  const handleMCPModeChange = (mode: 'prompt' | 'function') => {
+    setMcpMode(mode);
+    localStorage.setItem('mcp-mode', mode);
   };
 
   // 处理多模型发送
@@ -701,23 +586,14 @@
     webSearchActive,
     imageGenerationMode,
     toolsEnabled,
-    smartSearchEnabled,
-    sendSearchToAI,
-    autoSearching,
-    smartSearchSensitivity,
-    showBothResults,
-    searchProgress,
+    mcpMode,
     toggleWebSearch,
     toggleImageGenerationMode,
     toggleToolsEnabled,
-    toggleSmartSearch,
-    toggleSendSearchToAI,
-    toggleShowBothResults,
-    handleSmartSearchSensitivityChange,
+    handleMCPModeChange,
     handleWebSearch,
     handleImagePrompt,
     handleStopResponseClick,
-    handleSearchProgressClose,
     handleMessageSend,
     handleMultiModelSend
   };
