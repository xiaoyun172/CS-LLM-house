--- conflicted
+++ resolved
@@ -11,6 +11,7 @@
 import { ChatPageUI } from './components/ChatPageUI.tsx';
 import {
   selectMessagesForTopic,
+  selectTopicLoading,
   selectTopicStreaming
 } from '../../shared/store/selectors/messageSelectors';
 import { dexieStorage } from '../../shared/services/DexieStorageService';
@@ -93,8 +94,6 @@
     },
     [currentTopic?.id]
   );
-<<<<<<< HEAD
-=======
 
   const selectCurrentTopicLoading = useMemo(
     () => {
@@ -111,7 +110,6 @@
     },
     [currentTopic?.id]
   );
->>>>>>> c5f42cb6
 
   // 使用记忆化的选择器获取状态
   const isStreaming = useSelector(selectCurrentTopicStreaming);
@@ -153,16 +151,14 @@
     webSearchActive,
     imageGenerationMode,
     toolsEnabled,
-    smartSearchEnabled,
-    searchProgress,
+    mcpMode,
     toggleWebSearch,
     toggleImageGenerationMode,
     toggleToolsEnabled,
-    toggleSmartSearch,
+    handleMCPModeChange,
+    handleStopResponseClick,
     handleMessageSend,
-    handleMultiModelSend,
-    handleStopResponseClick,
-    handleSearchProgressClose
+    handleMultiModelSend
   } = useChatFeatures(currentTopic, currentMessages, selectedModel, handleSendMessage);
 
   // AI辩论功能钩子
@@ -288,6 +284,7 @@
       currentTopic={currentTopic}
       currentMessages={currentMessages}
       isStreaming={isStreaming}
+      isLoading={isLoading}
       isMobile={isMobile}
       drawerOpen={drawerOpen}
       setDrawerOpen={setDrawerOpen}
@@ -306,22 +303,17 @@
       webSearchActive={webSearchActive}
       imageGenerationMode={imageGenerationMode}
       toolsEnabled={toolsEnabled}
+      mcpMode={mcpMode}
       toggleWebSearch={toggleWebSearch}
       toggleImageGenerationMode={toggleImageGenerationMode}
       toggleToolsEnabled={toggleToolsEnabled}
+      handleMCPModeChange={handleMCPModeChange}
       handleMessageSend={handleMessageSend}
       handleMultiModelSend={handleMultiModelSend}
       handleStopResponseClick={handleStopResponseClick}
-<<<<<<< HEAD
-      smartSearchEnabled={smartSearchEnabled}
-      toggleSmartSearch={toggleSmartSearch}
-      searchProgress={searchProgress}
-      handleSearchProgressClose={handleSearchProgressClose}
-=======
       isDebating={isDebating}
       handleStartDebate={handleStartDebate}
       handleStopDebate={handleStopDebate}
->>>>>>> c5f42cb6
     />
   );
 };
