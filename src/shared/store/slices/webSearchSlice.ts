--- conflicted
+++ resolved
@@ -1,20 +1,13 @@
 import { createSlice } from '@reduxjs/toolkit';
 import type { PayloadAction } from '@reduxjs/toolkit';
-import type { WebSearchSettings, WebSearchCustomProvider, WebSearchProviderConfig, WebSearchProvider } from '../../types';
+import type { WebSearchSettings, WebSearchCustomProvider, WebSearchProvider, WebSearchProviderConfig } from '../../types';
 import { getStorageItem, setStorageItem } from '../../utils/storage';
-import { SmartSearchSensitivity } from '../../../pages/ChatPage/hooks/useChatFeatures';
-import type { SmartSearchSensitivityType } from '../../../pages/ChatPage/hooks/useChatFeatures';
 
 // 存储键名
 const STORAGE_KEY = 'webSearchSettings';
 
 // 默认提供商配置 - 仅包含收费API服务
 const getDefaultProviders = (): WebSearchProviderConfig[] => [
-  {
-    id: 'local-duckduckgo',
-    name: 'DuckDuckGo',
-    url: 'https://duckduckgo.com/?q=%s'
-  },
   {
     id: 'tavily',
     name: 'Tavily (推荐)',
@@ -51,14 +44,7 @@
         ...savedSettings,
         searchWithTime: savedSettings.searchWithTime ?? false,
         excludeDomains: savedSettings.excludeDomains ?? [],
-        providers: savedSettings.providers ?? getDefaultProviders(),
-        // 智能搜索相关配置
-        smartSearchEnabled: savedSettings.smartSearchEnabled ?? true,
-        smartSearchSensitivity: savedSettings.smartSearchSensitivity ?? SmartSearchSensitivity.MEDIUM,
-        sendSearchToAI: savedSettings.sendSearchToAI ?? true,
-        showBothResults: savedSettings.showBothResults ?? false,
-        useBackendProcessing: savedSettings.useBackendProcessing ?? true,
-        includeRealTimeInfo: savedSettings.includeRealTimeInfo ?? true
+        providers: savedSettings.providers ?? getDefaultProviders()
       };
     }
   } catch (error) {
@@ -68,7 +54,7 @@
   // 默认初始状态
   return {
     enabled: false,
-    provider: 'local-duckduckgo' as WebSearchProvider,
+    provider: 'tavily',
     apiKey: '',
     includeInContext: true,
     maxResults: 5,
@@ -79,15 +65,6 @@
     excludeDomains: [],
     providers: getDefaultProviders(),
     customProviders: [],
-<<<<<<< HEAD
-    // 智能搜索相关配置
-    smartSearchEnabled: true,
-    smartSearchSensitivity: SmartSearchSensitivity.MEDIUM,
-    sendSearchToAI: true,
-    showBothResults: false,
-    useBackendProcessing: true,
-    includeRealTimeInfo: true
-=======
 
     // 🚀 新增：每个提供商独立的API密钥存储
     apiKeys: {},
@@ -103,14 +80,13 @@
     enableSmartSearch: false,
     timeRange: 'week',
     newsSearchDays: 7
->>>>>>> c5f42cb6
   };
 };
 
 // 定义初始状态（首次加载使用默认值）
 const initialState: WebSearchSettings = {
   enabled: false,
-  provider: 'local-duckduckgo' as WebSearchProvider,
+  provider: 'tavily',
   apiKey: '',
   includeInContext: true,
   maxResults: 5,
@@ -121,15 +97,6 @@
   excludeDomains: [],
   providers: getDefaultProviders(),
   customProviders: [],
-<<<<<<< HEAD
-  // 智能搜索相关配置
-  smartSearchEnabled: true,
-  smartSearchSensitivity: SmartSearchSensitivity.MEDIUM,
-  sendSearchToAI: true,
-  showBothResults: false,
-  useBackendProcessing: true,
-  includeRealTimeInfo: true
-=======
 
   // 🚀 新增：每个提供商独立的API密钥存储
   apiKeys: {},
@@ -145,7 +112,6 @@
   enableSmartSearch: false,
   timeRange: 'week',
   newsSearchDays: 7
->>>>>>> c5f42cb6
 };
 
 // 延迟加载数据，避免循环导入
@@ -184,15 +150,6 @@
     providers: state.providers.map(p => ({ ...p })),
     customProviders: (state.customProviders || []).map(p => ({ ...p })),
     contentLimit: state.contentLimit,
-<<<<<<< HEAD
-    // 智能搜索相关配置
-    smartSearchEnabled: state.smartSearchEnabled,
-    smartSearchSensitivity: state.smartSearchSensitivity,
-    sendSearchToAI: state.sendSearchToAI,
-    showBothResults: state.showBothResults,
-    useBackendProcessing: state.useBackendProcessing,
-    includeRealTimeInfo: state.includeRealTimeInfo
-=======
 
     // 🚀 新增：每个提供商独立的API密钥存储
     apiKeys: { ...(state.apiKeys || {}) },
@@ -208,7 +165,6 @@
     enableSmartSearch: state.enableSmartSearch,
     timeRange: state.timeRange,
     newsSearchDays: state.newsSearchDays
->>>>>>> c5f42cb6
   };
 
   setStorageItem(STORAGE_KEY, serializableState).catch(error => {
@@ -397,31 +353,6 @@
       state.providers = getDefaultProviders();
       saveToStorage(state);
     },
-<<<<<<< HEAD
-    // 智能搜索相关操作
-    toggleSmartSearchEnabled: (state) => {
-      state.smartSearchEnabled = !state.smartSearchEnabled;
-      saveToStorage(state);
-    },
-    setSmartSearchSensitivity: (state, action: PayloadAction<SmartSearchSensitivityType>) => {
-      state.smartSearchSensitivity = action.payload;
-      saveToStorage(state);
-    },
-    toggleSendSearchToAI: (state) => {
-      state.sendSearchToAI = !state.sendSearchToAI;
-      saveToStorage(state);
-    },
-    toggleShowBothResults: (state) => {
-      state.showBothResults = !state.showBothResults;
-      saveToStorage(state);
-    },
-    toggleUseBackendProcessing: (state) => {
-      state.useBackendProcessing = !state.useBackendProcessing;
-      saveToStorage(state);
-    },
-    toggleIncludeRealTimeInfo: (state) => {
-      state.includeRealTimeInfo = !state.includeRealTimeInfo;
-=======
     // 🚀 强制刷新提供商列表
     refreshProviders: (state) => {
       const currentProviders = getDefaultProviders();
@@ -438,7 +369,6 @@
         }
         return newProvider;
       });
->>>>>>> c5f42cb6
       saveToStorage(state);
     }
   }
@@ -464,15 +394,6 @@
   addExcludeDomain,
   removeExcludeDomain,
   setContentLimit,
-<<<<<<< HEAD
-  // 智能搜索相关操作
-  toggleSmartSearchEnabled,
-  setSmartSearchSensitivity,
-  toggleSendSearchToAI,
-  toggleShowBothResults,
-  toggleUseBackendProcessing,
-  toggleIncludeRealTimeInfo
-=======
   updateProvider,
   resetProviders,
   refreshProviders,
@@ -488,7 +409,6 @@
   toggleSmartSearch,
   setTimeRange,
   setNewsSearchDays
->>>>>>> c5f42cb6
 } = webSearchSlice.actions;
 
 export default webSearchSlice.reducer;