// 定义应用中使用的类型

// 模型类型常量
export const ModelType = {
  Chat: 'chat',                  // 聊天对话模型
  Vision: 'vision',              // 视觉模型
  Audio: 'audio',                // 音频模型
  Embedding: 'embedding',        // 嵌入模型
  Tool: 'tool',                  // 工具使用模型
  Reasoning: 'reasoning',        // 推理模型
  ImageGen: 'image_gen',         // 图像生成模型
  FunctionCalling: 'function_calling', // 函数调用模型
  WebSearch: 'web_search',       // 网络搜索模型
  Rerank: 'rerank',              // 重排序模型
  CodeGen: 'code_gen',           // 代码生成模型
  Translation: 'translation',    // 翻译模型
  Transcription: 'transcription' // 转录模型
} as const;

export type ModelType = typeof ModelType[keyof typeof ModelType];

// 数学公式渲染器类型
export type MathRendererType = 'KaTeX' | 'MathJax' | 'none';

// 分组类型
export interface Group {
  id: string;
  name: string;
  type: 'assistant' | 'topic';
  items: string[]; // 存储item IDs
  order: number;   // 显示顺序
  expanded: boolean; // 是否展开
}

// 模型类型匹配规则
export interface ModelTypeRule {
  pattern: string;          // 匹配模式（支持正则表达式或简单字符串）
  types: ModelType[];       // 适用的模型类型
  provider?: string;        // 可选的提供商限制
}

// 图片内容类型
export interface ImageContent {
  url: string;
  base64Data?: string; // 可选的base64数据，用于本地预览
  mimeType: string;
  width?: number;
  height?: number;
  size?: number; // 文件大小（字节）
}

// 文件内容类型
export interface FileContent {
  name: string; // 文件名
  mimeType: string; // MIME类型
  extension: string; // 文件扩展名
  size: number; // 文件大小（字节）
  base64Data?: string; // 可选的base64数据
  url: string; // 文件URL，用于本地或远程访问
  width?: number; // 可选，图片宽度
  height?: number; // 可选，图片高度
  fileId?: string; // 文件ID，用于引用存储的文件
  fileRecord?: FileType; // 文件记录，包含完整的文件信息
}

// 文件类型定义（兼容最佳实例）
export interface FileType {
  id: string; // 文件唯一标识
  name: string; // 存储的文件名（通常是UUID + 扩展名）
  origin_name: string; // 原始文件名
  path: string; // 文件路径（移动端可能为空）
  size: number; // 文件大小（字节）
  ext: string; // 文件扩展名
  type: string; // 文件类型（image、text、document等）
  created_at: string; // 创建时间
  count: number; // 引用计数
  hash?: string; // 文件哈希值，用于重复检测
  // 移动端特有字段
  base64Data?: string; // base64编码的文件内容
  mimeType?: string; // MIME类型
}

// 硅基流动API的图片格式
export interface SiliconFlowImageFormat {
  type: 'image_url';
  image_url: {
    url: string;
  };
}

// 图像生成参数 - 完整支持版本
export interface ImageGenerationParams {
  prompt: string;
  negativePrompt?: string;
  imageSize?: string;
  batchSize?: number;
  seed?: number;
  steps?: number;
  guidanceScale?: number;
  referenceImage?: string;
  quality?: 'standard' | 'hd';
  style?: 'natural' | 'vivid';
  promptEnhancement?: boolean;
}

// 生成的图像结果
export interface GeneratedImage {
  url: string;
  prompt: string;
  timestamp: string;
  modelId: string;
}

<<<<<<< HEAD
// 网络搜索提供商类型 - 包含付费API服务和本地搜索引擎
export type WebSearchProvider = 'tavily' | 'searxng' | 'exa' | 'bocha' | 'firecrawl' | 'serpapi' | 'local-google' | 'local-bing' | 'local-duckduckgo' | 'custom';
=======
// 网络搜索提供商类型 - 仅包含收费API服务
export type WebSearchProvider = 'tavily' | 'exa' | 'bocha' | 'firecrawl' | 'custom';
>>>>>>> c5f42cb6

// 网络搜索提供商配置
export interface WebSearchProviderConfig {
  id: string;
  name: string;
  apiKey?: string;
  apiHost?: string;
  engines?: string[];
  url?: string;
  basicAuthUsername?: string;
  basicAuthPassword?: string;
  contentLimit?: number;
  usingBrowser?: boolean;
}

// 网络搜索设置
export interface WebSearchSettings {
  enabled: boolean;
  provider: WebSearchProvider;
  apiKey: string; // 🚀 保留用于向后兼容，但优先使用apiKeys
  baseUrl?: string;
  includeInContext: boolean;  // 是否将搜索结果包含在上下文中
  maxResults: number;         // 最大结果数量
  showTimestamp: boolean;     // 是否显示结果时间戳
  filterSafeSearch: boolean;  // 是否过滤不安全内容
  searchMode: 'auto' | 'manual'; // 自动或手动搜索
  searchWithTime: boolean;    // 是否在搜索查询中添加当前日期
  excludeDomains: string[];   // 要排除的域名列表
  contentLimit?: number;      // 内容限制
  providers: WebSearchProviderConfig[]; // 所有可用的搜索提供商列表
  customProviders?: WebSearchCustomProvider[]; // 自定义搜索提供商
<<<<<<< HEAD
  // 智能搜索相关配置
  smartSearchEnabled?: boolean; // 是否启用智能搜索
  smartSearchSensitivity?: string; // 智能搜索敏感度
  sendSearchToAI?: boolean; // 是否自动将搜索结果发送给AI
  showBothResults?: boolean; // 是否同时显示搜索结果和AI分析
  useBackendProcessing?: boolean; // 是否使用后台处理搜索和AI调用
  includeRealTimeInfo?: boolean; // 是否在AI提示中包含实时时间信息
=======

  // 🚀 新增：每个提供商独立的API密钥存储
  apiKeys?: { [provider: string]: string }; // 为每个提供商独立存储API密钥

  // 🚀 新增：Tavily最佳实践相关设置
  searchDepth?: 'basic' | 'advanced'; // 搜索深度
  chunksPerSource?: number;           // 每个来源的内容块数量
  includeRawContent?: boolean;        // 是否包含原始内容
  includeAnswer?: boolean;            // 是否包含AI生成的答案摘要
  minScore?: number;                  // 最小相关性分数阈值
  enableQueryValidation?: boolean;    // 启用查询验证
  enablePostProcessing?: boolean;     // 启用结果后处理
  enableSmartSearch?: boolean;        // 启用智能搜索（自动应用最佳实践）
  timeRange?: 'day' | 'week' | 'month' | 'year'; // 时间范围过滤
  newsSearchDays?: number;            // 新闻搜索的天数范围
>>>>>>> c5f42cb6
}

// 自定义搜索提供商
export interface WebSearchCustomProvider {
  id: string;
  name: string;
  apiKey: string;
  baseUrl: string;
  enabled: boolean;
}

// 网络搜索结果
export interface WebSearchResult {
  id: string;
  title: string;
  url: string;
  snippet: string;
  timestamp: string;
  provider: string;
  formattedTime?: string;
  content?: string;
  weight?: number; // 搜索结果权重，用于排序和优先级
}

// 网络搜索提供商响应
export interface WebSearchProviderResponse {
  query?: string;
  results: WebSearchResult[];
}

// 引用类型
export interface Citation {
  number: number;
  url: string;
  title?: string;
  hostname?: string;
  content?: string;
  showFavicon?: boolean;
  type?: string;
  metadata?: Record<string, any>;
}

// 导入新的消息类型
import type {
  Message,
  MessageBlock,
  MessageBlockType,
  MessageBlockStatus,
  MainTextMessageBlock,
  ThinkingMessageBlock,
  CodeMessageBlock,
  ImageMessageBlock,
  CitationMessageBlock,
  FileMessageBlock,
  ErrorMessageBlock,
  ToolMessageBlock,
  AssistantMessageStatus,
  UserMessageStatus
} from './newMessage.ts';

// 导出新的消息类型
export type {
  Message,
  MessageBlock,
  MessageBlockType,
  MessageBlockStatus,
  MainTextMessageBlock,
  ThinkingMessageBlock,
  CodeMessageBlock,
  ImageMessageBlock,
  CitationMessageBlock,
  FileMessageBlock,
  ErrorMessageBlock,
  ToolMessageBlock,
  AssistantMessageStatus,
  UserMessageStatus
};

// 聊天主题类型
export interface ChatTopic {
  id: string;
  assistantId: string;     // 关联的助手ID，必需
  name: string;            // 主要字段，与最佳实例一致
  createdAt: string;
  updatedAt: string;
  isNameManuallyEdited: boolean;
  messageIds: string[];    // 消息ID数组，存储消息ID引用

  // 可选字段
  lastMessageTime?: string;// 最后消息时间
  inputTemplate?: string;  // 输入模板
  messageCount?: number;   // 消息计数
  tokenCount?: number;     // token计数
  isDefault?: boolean;     // 是否默认
  pinned?: boolean;        // 是否置顶

  // 旧版字段，标记为已弃用
  /** @deprecated 使用messageIds代替 */
  messages?: Message[];    // 已弃用，保留用于兼容
  /** @deprecated 使用name代替 */
  title?: string;          // 已弃用，保留用于兼容
  /** @deprecated 不再使用 */
  prompt?: string;         // 已弃用，保留用于兼容
}

// 模型类型
export interface Model {
  id: string;
  name: string;
  provider: string;
  description?: string; // 模型描述
  providerType?: string; // 提供商的实际类型（如openai、anthropic等），与provider字段可能不同
  apiKey?: string; // API密钥
  baseUrl?: string; // 基础URL
  maxTokens?: number; // 最大token数
  temperature?: number; // 温度参数
  enabled?: boolean; // 是否启用
  isDefault?: boolean; // 是否为默认模型
  iconUrl?: string; // 模型图标URL
  presetModelId?: string; // 预设模型ID（仅用于参考，不用于API调用）
  group?: string; // 模型分组
  capabilities?: {
    multimodal?: boolean; // 是否支持多模态（图像）
    imageGeneration?: boolean; // 是否支持图像生成
    webSearch?: boolean; // 是否支持网页搜索
    reasoning?: boolean; // 是否支持推理优化
    functionCalling?: boolean; // 是否支持函数调用
  }; // 模型能力
  multimodal?: boolean; // 直接的多模态支持标志，用于兼容预设模型配置
  imageGeneration?: boolean; // 直接的图像生成支持标志
  modelTypes?: ModelType[]; // 模型类型
  apiVersion?: string; // API版本，主要用于Azure OpenAI
  extraHeaders?: Record<string, string>; // 额外的请求头
}

// 设置类型
export interface Settings {
  theme: 'light' | 'dark' | 'system'; // 主题设置
  fontSize: number; // 字体大小
  language: string; // 语言设置
  sendWithEnter: boolean; // 是否使用Enter发送消息
  enableNotifications: boolean; // 是否启用通知
  models: Model[]; // 配置的模型列表
  defaultModelId?: string; // 默认模型ID
  modelTypeRules?: ModelTypeRule[]; // 模型类型匹配规则
  generatedImages?: GeneratedImage[]; // 用户生成的图像历史
  contextLength?: number; // 上下文长度控制
  contextCount?: number; // 上下文数量控制
  mathRenderer?: MathRendererType; // 数学公式渲染器
  webSearch?: WebSearchSettings; // 网络搜索设置
}

// 预设模型提供商
export type ModelProvider = 'openai' | 'anthropic' | 'google' | 'grok' | 'deepseek' | 'zhipu' | 'siliconflow' | 'volcengine' | 'azure-openai' | 'custom';

// 预设模型信息
export interface PresetModel {
  id: string;
  name: string;
  provider: ModelProvider;
  description: string;
  capabilities: string[];
  requiresApiKey: boolean;
  defaultBaseUrl?: string;
  multimodal?: boolean; // 是否支持多模态（图像）
  imageGeneration?: boolean; // 是否支持图像生成
  modelTypes?: ModelType[]; // 预设的模型类型
  isBuiltIn?: boolean; // 是否为内置模型
  apiKey?: string; // 内置模型的API密钥
}

// 确保从newMessage导出所有类型
export * from './newMessage.ts';

// MCP 相关类型定义
export type MCPServerType = 'sse' | 'streamableHttp' | 'inMemory';

export interface MCPServer {
  id: string;
  name: string;
  type: MCPServerType;
  description?: string;
  baseUrl?: string;
  headers?: Record<string, string>;
  env?: Record<string, string>;
  args?: string[];
  isActive: boolean;
  disabledTools?: string[];
  provider?: string;
  providerUrl?: string;
  logoUrl?: string;
  tags?: string[];
  timeout?: number;
}

export interface MCPTool {
  id?: string;
  name: string;
  description?: string;
  inputSchema?: any;
  serverName: string;
  serverId: string;
}

export interface MCPPrompt {
  name: string;
  description?: string;
  arguments?: any[];
  serverName: string;
  serverId: string;
}

export interface MCPResource {
  uri: string;
  name: string;
  description?: string;
  mimeType?: string;
  serverName: string;
  serverId: string;
}

export interface MCPCallToolResponse {
  content: Array<{
    type: 'text' | 'image' | 'resource';
    text?: string;
    data?: string;
    mimeType?: string;
  }>;
  isError?: boolean;
}

export interface MCPToolResponse {
  id: string;
  tool: MCPTool;
  arguments: Record<string, unknown>;
  status: 'pending' | 'invoking' | 'done' | 'error';
  response?: MCPCallToolResponse;
  toolCallId?: string; // OpenAI 兼容
  toolUseId?: string;  // Anthropic 兼容
}

// 导出所有类型
export * from './WebDav';<|MERGE_RESOLUTION|>--- conflicted
+++ resolved
@@ -111,13 +111,8 @@
   modelId: string;
 }
 
-<<<<<<< HEAD
-// 网络搜索提供商类型 - 包含付费API服务和本地搜索引擎
-export type WebSearchProvider = 'tavily' | 'searxng' | 'exa' | 'bocha' | 'firecrawl' | 'serpapi' | 'local-google' | 'local-bing' | 'local-duckduckgo' | 'custom';
-=======
 // 网络搜索提供商类型 - 仅包含收费API服务
 export type WebSearchProvider = 'tavily' | 'exa' | 'bocha' | 'firecrawl' | 'custom';
->>>>>>> c5f42cb6
 
 // 网络搜索提供商配置
 export interface WebSearchProviderConfig {
@@ -149,15 +144,6 @@
   contentLimit?: number;      // 内容限制
   providers: WebSearchProviderConfig[]; // 所有可用的搜索提供商列表
   customProviders?: WebSearchCustomProvider[]; // 自定义搜索提供商
-<<<<<<< HEAD
-  // 智能搜索相关配置
-  smartSearchEnabled?: boolean; // 是否启用智能搜索
-  smartSearchSensitivity?: string; // 智能搜索敏感度
-  sendSearchToAI?: boolean; // 是否自动将搜索结果发送给AI
-  showBothResults?: boolean; // 是否同时显示搜索结果和AI分析
-  useBackendProcessing?: boolean; // 是否使用后台处理搜索和AI调用
-  includeRealTimeInfo?: boolean; // 是否在AI提示中包含实时时间信息
-=======
 
   // 🚀 新增：每个提供商独立的API密钥存储
   apiKeys?: { [provider: string]: string }; // 为每个提供商独立存储API密钥
@@ -173,7 +159,6 @@
   enableSmartSearch?: boolean;        // 启用智能搜索（自动应用最佳实践）
   timeRange?: 'day' | 'week' | 'month' | 'year'; // 时间范围过滤
   newsSearchDays?: number;            // 新闻搜索的天数范围
->>>>>>> c5f42cb6
 }
 
 // 自定义搜索提供商
@@ -193,9 +178,7 @@
   snippet: string;
   timestamp: string;
   provider: string;
-  formattedTime?: string;
   content?: string;
-  weight?: number; // 搜索结果权重，用于排序和优先级
 }
 
 // 网络搜索提供商响应
@@ -341,8 +324,6 @@
   multimodal?: boolean; // 是否支持多模态（图像）
   imageGeneration?: boolean; // 是否支持图像生成
   modelTypes?: ModelType[]; // 预设的模型类型
-  isBuiltIn?: boolean; // 是否为内置模型
-  apiKey?: string; // 内置模型的API密钥
 }
 
 // 确保从newMessage导出所有类型
